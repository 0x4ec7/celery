Every contribution to Celery is as important to us,
as every coin in the money bin is to Scrooge McDuck.

The first commit to the Celery codebase was made on
Fri Apr 24 13:30:00 2009 +0200, and has since
then been improved by many contributors.

Everyone who have ever contributed to Celery should be in
this list, but in a recent policy change it has been decided
that everyone must add themselves here, and not be added
by others, so it's currently incomplete waiting for everyone
to add their names.

The full list of authors can be found in docs/AUTHORS.txt.

--

Contributor offers to license certain software (a “Contribution” or multiple
“Contributions”) to Celery, and Celery agrees to accept said Contributions,
under the terms of the BSD open source license.
Contributor understands and agrees that Celery shall have the irrevocable and perpetual right to make
and distribute copies of any Contribution, as well as to create and distribute collective works and
derivative works of any Contribution, under the BSD License.

Contributors
------------

Ask Solem, 2012/06/07
Sean O'Connor, 2012/06/07
Patrick Altman, 2012/06/07
Chris St. Pierre, 2012/06/07
Jeff Terrace, 2012/06/07
Mark Lavin, 2012/06/07
Jesper Noehr, 2012/06/07
Brad Jasper, 2012/06/07
Juan Catalano, 2012/06/07
Luke Zapart, 2012/06/07
Roger Hu, 2012/06/07
Honza Král, 2012/06/07
Aaron Elliot Ross, 2012/06/07
Alec Clowes, 2012/06/07
Daniel Watkins, 2012/06/07
Timo Sugliani, 2012/06/07
Yury V. Zaytsev, 2012/06/7
Marcin Kuźmiński, 2012/06/07
Norman Richards, 2012/06/07
Kevin Tran, 2012/06/07
David Arthur, 2012/06/07
Bryan Berg, 2012/06/07
Mikhail Korobov, 2012/06/07
Jerzy Kozera, 2012/06/07
Ben Firshman, 2012/06/07
Jannis Leidel, 2012/06/07
Chris Rose, 2012/06/07
Julien Poissonnier, 2012/06/07
Łukasz Oleś, 2012/06/07
David Strauss, 2012/06/07
Chris Streeter, 2012/06/07
Thomas Johansson, 2012/06/07
Ales Zoulek, 2012/06/07
Clay Gerrard, 2012/06/07
Matt Williamson, 2012/06/07
Travis Swicegood, 2012/06/07
Jeff Balogh, 2012/06/07
Harm Verhagen, 2012/06/07
Wes Winham, 2012/06/07
David Cramer, 2012/06/07
Steeve Morin, 2012/06/07
Mher Movsisyan, 2012/06/08
Chris Peplin, 2012/06/07
Florian Apolloner, 2012/06/07
Juarez Bochi, 2012/06/07
Christopher Angove, 2012/06/07
Jason Pellerin, 2012/06/07
Miguel Hernandez Martos, 2012/06/07
Neil Chintomby, 2012/06/07
Mauro Rocco, 2012/06/07
Ionut Turturica, 2012/06/07
Adriano Petrich, 2012/06/07
Michael Elsdörfer, 2012/06/07
Kornelijus Survila, 2012/06/07
Stefán Kjartansson, 2012/06/07
Keith Perkins, 2012/06/07
Flavio Percoco, 2012/06/07
Wes Turner, 2012/06/07
Vitaly Babiy, 2012/06/07
Tayfun Sen, 2012/06/08
Gert Van Gool, 2012/06/08
Akira Matsuzaki, 2012/06/08
Simon Josi, 2012/06/08
Sam Cooke, 2012/06/08
Frederic Junod, 2012/06/08
Roberto Gaiser, 2012/06/08
Piotr Sikora, 2012/06/08
Chris Adams, 2012/06/08
Branko Čibej, 2012/06/08
Vladimir Kryachko, 2012/06/08
Remy Noel 2012/06/08
Jude Nagurney, 2012/06/09
Jonatan Heyman, 2012/06/10
David Miller 2012/06/11
Matthew Morrison, 2012/06/11
Leo Dirac, 2012/06/11
Mark Thurman, 2012/06/11
Dimitrios Kouzis-Loukas, 2012/06/13
Steven Skoczen, 2012/06/17
Loren Abrams, 2012/06/19
Eran Rundstein, 2012/06/24
John Watson, 2012/06/27
Matt Long, 2012/07/04
David Markey, 2012/07/05
Jared Biel, 2012/07/05
Jed Smith, 2012/07/08
Łukasz Langa, 2012/07/10
Rinat Shigapov, 2012/07/20
Hynek Schlawack, 2012/07/23
Paul McMillan, 2012/07/26
Mitar, 2012/07/28
Adam DePue, 2012/08/22
Thomas Meson, 2012/08/28
Daniel Lundin, 2012/08/30
Alexey Zatelepin, 2012/09/18
Sundar Raman, 2012/09/24
Henri Colas, 2012/11/16
Thomas Grainger, 2012/11/29
Marius Gedminas, 2012/11/29
Christoph Krybus, 2013/01/07
Jun Sakai, 2013/01/16
Vlad Frolov, 2013/01/23
Milen Pavlov, 2013/03/08
Pär Wieslander, 2013/03/20
Theo Spears, 2013/03/28
Romuald Brunet, 2013/03/29
Aaron Harnly, 2013/04/04
Peter Brook, 2013/05/09
Muneyuki Noguchi, 2013/04/24
Stas Rudakou, 2013/05/29
Dong Weiming, 2013/06/27
Oleg Anashkin, 2013/06/27
Ross Lawley, 2013/07/05
Alain Masiero, 2013/08/07
Adrien Guinet, 2013/08/14
Christopher Lee, 2013/08/29
<<<<<<< HEAD
Alexander Smirnov, 2013/08/30
=======
Matt Robenolt, 2013/08/31
>>>>>>> 6ae11c6b
<|MERGE_RESOLUTION|>--- conflicted
+++ resolved
@@ -141,8 +141,5 @@
 Alain Masiero, 2013/08/07
 Adrien Guinet, 2013/08/14
 Christopher Lee, 2013/08/29
-<<<<<<< HEAD
 Alexander Smirnov, 2013/08/30
-=======
-Matt Robenolt, 2013/08/31
->>>>>>> 6ae11c6b
+Matt Robenolt, 2013/08/31