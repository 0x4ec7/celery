<<<<<<< HEAD
=======
from __future__ import absolute_import, unicode_literals
>>>>>>> 28eb9095
import errno
import pytest
from datetime import datetime, timedelta
from pickle import dumps, loads
from case import Mock, call, patch, skip
from celery import beat
from celery import uuid
from celery.schedules import schedule
from celery.utils.objects import Bunch


class MockShelve(dict):
    closed = False
    synced = False

    def close(self):
        self.closed = True

    def sync(self):
        self.synced = True


class MockService:
    started = False
    stopped = False

    def __init__(self, *args, **kwargs):
        pass

    def start(self, **kwargs):
        self.started = True

    def stop(self, **kwargs):
        self.stopped = True


class test_ScheduleEntry:
    Entry = beat.ScheduleEntry

    def create_entry(self, **kwargs):
        entry = dict(
            name='celery.unittest.add',
            schedule=timedelta(seconds=10),
            args=(2, 2),
            options={'routing_key': 'cpu'},
            app=self.app,
        )
        return self.Entry(**dict(entry, **kwargs))

    def test_next(self):
        entry = self.create_entry(schedule=10)
        assert entry.last_run_at
        assert isinstance(entry.last_run_at, datetime)
        assert entry.total_run_count == 0

        next_run_at = entry.last_run_at + timedelta(seconds=10)
        next_entry = entry.next(next_run_at)
        assert next_entry.last_run_at >= next_run_at
        assert next_entry.total_run_count == 1

    def test_is_due(self):
        entry = self.create_entry(schedule=timedelta(seconds=10))
        assert entry.app is self.app
        assert entry.schedule.app is self.app
        due1, next_time_to_run1 = entry.is_due()
        assert not due1
        assert next_time_to_run1 > 9

        next_run_at = entry.last_run_at - timedelta(seconds=10)
        next_entry = entry.next(next_run_at)
        due2, next_time_to_run2 = next_entry.is_due()
        assert due2
        assert next_time_to_run2 > 9

    def test_repr(self):
        entry = self.create_entry()
        assert '<ScheduleEntry:' in repr(entry)

    def test_reduce(self):
        entry = self.create_entry(schedule=timedelta(seconds=10))
        fun, args = entry.__reduce__()
        res = fun(*args)
        assert res.schedule == entry.schedule

    def test_lt(self):
        e1 = self.create_entry(schedule=timedelta(seconds=10))
        e2 = self.create_entry(schedule=timedelta(seconds=2))
        # order doesn't matter, see comment in __lt__
        res1 = e1 < e2  # noqa
        try:
            res2 = e1 < object()  # noqa
        except TypeError:
            pass

    def test_update(self):
        entry = self.create_entry()
        assert entry.schedule == timedelta(seconds=10)
        assert entry.args == (2, 2)
        assert entry.kwargs == {}
        assert entry.options == {'routing_key': 'cpu'}

        entry2 = self.create_entry(schedule=timedelta(minutes=20),
                                   args=(16, 16),
                                   kwargs={'callback': 'foo.bar.baz'},
                                   options={'routing_key': 'urgent'})
        entry.update(entry2)
        assert entry.schedule == schedule(timedelta(minutes=20))
        assert entry.args == (16, 16)
        assert entry.kwargs == {'callback': 'foo.bar.baz'}
        assert entry.options == {'routing_key': 'urgent'}


class mScheduler(beat.Scheduler):

    def __init__(self, *args, **kwargs):
        self.sent = []
        beat.Scheduler.__init__(self, *args, **kwargs)

    def send_task(self, name=None, args=None, kwargs=None, **options):
        self.sent.append({'name': name,
                          'args': args,
                          'kwargs': kwargs,
                          'options': options})
        return self.app.AsyncResult(uuid())


class mSchedulerSchedulingError(mScheduler):

    def send_task(self, *args, **kwargs):
        raise beat.SchedulingError('Could not apply task')


class mSchedulerRuntimeError(mScheduler):

    def is_due(self, *args, **kwargs):
        raise RuntimeError('dict modified while itervalues')


class mocked_schedule(schedule):

    def __init__(self, is_due, next_run_at):
        self._is_due = is_due
        self._next_run_at = next_run_at
        self.run_every = timedelta(seconds=1)
        self.nowfun = datetime.utcnow

    def is_due(self, last_run_at):
        return self._is_due, self._next_run_at


always_due = mocked_schedule(True, 1)
always_pending = mocked_schedule(False, 1)


class test_Scheduler:

    def test_custom_schedule_dict(self):
        custom = {'foo': 'bar'}
        scheduler = mScheduler(app=self.app, schedule=custom, lazy=True)
        assert scheduler.data is custom

    def test_apply_async_uses_registered_task_instances(self):

        @self.app.task(shared=False)
        def foo():
            pass
        foo.apply_async = Mock(name='foo.apply_async')
        assert foo.name in foo._get_app().tasks

        scheduler = mScheduler(app=self.app)
        scheduler.apply_async(scheduler.Entry(task=foo.name, app=self.app))
        foo.apply_async.assert_called()

    def test_should_sync(self):

        @self.app.task(shared=False)
        def not_sync():
            pass
        not_sync.apply_async = Mock()

        s = mScheduler(app=self.app)
        s._do_sync = Mock()
        s.should_sync = Mock()
        s.should_sync.return_value = True
        s.apply_async(s.Entry(task=not_sync.name, app=self.app))
        s._do_sync.assert_called_with()

        s._do_sync = Mock()
        s.should_sync.return_value = False
        s.apply_async(s.Entry(task=not_sync.name, app=self.app))
        s._do_sync.assert_not_called()

    def test_should_sync_increments_sync_every_counter(self):
        self.app.conf.beat_sync_every = 2

        @self.app.task(shared=False)
        def not_sync():
            pass
        not_sync.apply_async = Mock()

        s = mScheduler(app=self.app)
        assert s.sync_every_tasks == 2
        s._do_sync = Mock()

        s.apply_async(s.Entry(task=not_sync.name, app=self.app))
        assert s._tasks_since_sync == 1
        s.apply_async(s.Entry(task=not_sync.name, app=self.app))
        s._do_sync.assert_called_with()

        self.app.conf.beat_sync_every = 0

    def test_sync_task_counter_resets_on_do_sync(self):
        self.app.conf.beat_sync_every = 1

        @self.app.task(shared=False)
        def not_sync():
            pass
        not_sync.apply_async = Mock()

        s = mScheduler(app=self.app)
        assert s.sync_every_tasks == 1

        s.apply_async(s.Entry(task=not_sync.name, app=self.app))
        assert s._tasks_since_sync == 0

        self.app.conf.beat_sync_every = 0

    @patch('celery.app.base.Celery.send_task')
    def test_send_task(self, send_task):
        b = beat.Scheduler(app=self.app)
        b.send_task('tasks.add', countdown=10)
        send_task.assert_called_with('tasks.add', countdown=10)

    def test_info(self):
        scheduler = mScheduler(app=self.app)
        assert isinstance(scheduler.info, str)

    def test_maybe_entry(self):
        s = mScheduler(app=self.app)
        entry = s.Entry(name='add every', task='tasks.add', app=self.app)
        assert s._maybe_entry(entry.name, entry) is entry
        assert s._maybe_entry('add every', {'task': 'tasks.add'})

    def test_set_schedule(self):
        s = mScheduler(app=self.app)
        s.schedule = {'foo': 'bar'}
        assert s.data == {'foo': 'bar'}

    @patch('kombu.connection.Connection.ensure_connection')
    def test_ensure_connection_error_handler(self, ensure):
        s = mScheduler(app=self.app)
        assert s._ensure_connected()
        ensure.assert_called()
        callback = ensure.call_args[0][0]

        callback(KeyError(), 5)

    def test_install_default_entries(self):
        self.app.conf.result_expires = None
        self.app.conf.beat_schedule = {}
        s = mScheduler(app=self.app)
        s.install_default_entries({})
        assert 'celery.backend_cleanup' not in s.data
        self.app.backend.supports_autoexpire = False

        self.app.conf.result_expires = 30
        s = mScheduler(app=self.app)
        s.install_default_entries({})
        assert 'celery.backend_cleanup' in s.data

        self.app.backend.supports_autoexpire = True
        self.app.conf.result_expires = 31
        s = mScheduler(app=self.app)
        s.install_default_entries({})
        assert 'celery.backend_cleanup' not in s.data

    def test_due_tick(self):
        scheduler = mScheduler(app=self.app)
        scheduler.add(name='test_due_tick',
                      schedule=always_due,
                      args=(1, 2),
                      kwargs={'foo': 'bar'})
        assert scheduler.tick() == 0

    @patch('celery.beat.error')
    def test_due_tick_SchedulingError(self, error):
        scheduler = mSchedulerSchedulingError(app=self.app)
        scheduler.add(name='test_due_tick_SchedulingError',
                      schedule=always_due)
        assert scheduler.tick() == 0
        error.assert_called()

    def test_pending_tick(self):
        scheduler = mScheduler(app=self.app)
        scheduler.add(name='test_pending_tick',
                      schedule=always_pending)
        assert scheduler.tick() == 1 - 0.010

    def test_honors_max_interval(self):
        scheduler = mScheduler(app=self.app)
        maxi = scheduler.max_interval
        scheduler.add(name='test_honors_max_interval',
                      schedule=mocked_schedule(False, maxi * 4))
        assert scheduler.tick() == maxi

    def test_ticks(self):
        scheduler = mScheduler(app=self.app)
        nums = [600, 300, 650, 120, 250, 36]
        s = dict(('test_ticks%s' % i,
                 {'schedule': mocked_schedule(False, j)})
                 for i, j in enumerate(nums))
        scheduler.update_from_dict(s)
        assert scheduler.tick() == min(nums) - 0.010

    def test_schedule_no_remain(self):
        scheduler = mScheduler(app=self.app)
        scheduler.add(name='test_schedule_no_remain',
                      schedule=mocked_schedule(False, None))
        assert scheduler.tick() == scheduler.max_interval

    def test_interface(self):
        scheduler = mScheduler(app=self.app)
        scheduler.sync()
        scheduler.setup_schedule()
        scheduler.close()

    def test_merge_inplace(self):
        a = mScheduler(app=self.app)
        b = mScheduler(app=self.app)
        a.update_from_dict({'foo': {'schedule': mocked_schedule(True, 10)},
                            'bar': {'schedule': mocked_schedule(True, 20)}})
        b.update_from_dict({'bar': {'schedule': mocked_schedule(True, 40)},
                            'baz': {'schedule': mocked_schedule(True, 10)}})
        a.merge_inplace(b.schedule)

        assert 'foo' not in a.schedule
        assert 'baz' in a.schedule
        assert a.schedule['bar'].schedule._next_run_at == 40


def create_persistent_scheduler(shelv=None):
    if shelv is None:
        shelv = MockShelve()

    class MockPersistentScheduler(beat.PersistentScheduler):
        sh = shelv
        persistence = Bunch(
            open=lambda *a, **kw: shelv,
        )
        tick_raises_exit = False
        shutdown_service = None

        def tick(self):
            if self.tick_raises_exit:
                raise SystemExit()
            if self.shutdown_service:
                self.shutdown_service._is_shutdown.set()
            return 0.0

    return MockPersistentScheduler, shelv


class test_PersistentScheduler:

    @patch('os.remove')
    def test_remove_db(self, remove):
        s = create_persistent_scheduler()[0](app=self.app,
                                             schedule_filename='schedule')
        s._remove_db()
        remove.assert_has_calls(
            [call('schedule' + suffix) for suffix in s.known_suffixes]
        )
        err = OSError()
        err.errno = errno.ENOENT
        remove.side_effect = err
        s._remove_db()
        err.errno = errno.EPERM
        with pytest.raises(OSError):
            s._remove_db()

    def test_setup_schedule(self):
        s = create_persistent_scheduler()[0](app=self.app,
                                             schedule_filename='schedule')
        opens = s.persistence.open = Mock()
        s._remove_db = Mock()

        def effect(*args, **kwargs):
            if opens.call_count > 1:
                return s.sh
            raise OSError()
        opens.side_effect = effect
        s.setup_schedule()
        s._remove_db.assert_called_with()

        s._store = {str('__version__'): 1}
        s.setup_schedule()

        s._store.clear = Mock()
        op = s.persistence.open = Mock()
        op.return_value = s._store
        s._store[str('tz')] = 'FUNKY'
        s.setup_schedule()
        op.assert_called_with(s.schedule_filename, writeback=True)
        s._store.clear.assert_called_with()
        s._store[str('utc_enabled')] = False
        s._store.clear = Mock()
        s.setup_schedule()
        s._store.clear.assert_called_with()

    def test_get_schedule(self):
        s = create_persistent_scheduler()[0](
            schedule_filename='schedule', app=self.app,
        )
        s._store = {str('entries'): {}}
        s.schedule = {'foo': 'bar'}
        assert s.schedule == {'foo': 'bar'}
        assert s._store[str('entries')] == s.schedule


class test_Service:

    def get_service(self):
        Scheduler, mock_shelve = create_persistent_scheduler()
        return beat.Service(app=self.app, scheduler_cls=Scheduler), mock_shelve

    def test_pickleable(self):
        s = beat.Service(app=self.app, scheduler_cls=Mock)
        assert loads(dumps(s))

    def test_start(self):
        s, sh = self.get_service()
        schedule = s.scheduler.schedule
        assert isinstance(schedule, dict)
        assert isinstance(s.scheduler, beat.Scheduler)
        scheduled = list(schedule.keys())
<<<<<<< HEAD
        for task_name in sh[str(b'entries')].keys():
=======
        for task_name in keys(sh[str('entries')]):
>>>>>>> 28eb9095
            assert task_name in scheduled

        s.sync()
        assert sh.closed
        assert sh.synced
        assert s._is_stopped.isSet()
        s.sync()
        s.stop(wait=False)
        assert s._is_shutdown.isSet()
        s.stop(wait=True)
        assert s._is_shutdown.isSet()

        p = s.scheduler._store
        s.scheduler._store = None
        try:
            s.scheduler.sync()
        finally:
            s.scheduler._store = p

    def test_start_embedded_process(self):
        s, sh = self.get_service()
        s._is_shutdown.set()
        s.start(embedded_process=True)

    def test_start_thread(self):
        s, sh = self.get_service()
        s._is_shutdown.set()
        s.start(embedded_process=False)

    def test_start_tick_raises_exit_error(self):
        s, sh = self.get_service()
        s.scheduler.tick_raises_exit = True
        s.start()
        assert s._is_shutdown.isSet()

    def test_start_manages_one_tick_before_shutdown(self):
        s, sh = self.get_service()
        s.scheduler.shutdown_service = s
        s.start()
        assert s._is_shutdown.isSet()


class test_EmbeddedService:

    @skip.unless_module('_multiprocessing', name='multiprocessing')
    def xxx_start_stop_process(self):
        from billiard.process import Process

        s = beat.EmbeddedService(self.app)
        assert isinstance(s, Process)
        assert isinstance(s.service, beat.Service)
        s.service = MockService()

        class _Popen:
            terminated = False

            def terminate(self):
                self.terminated = True

        with patch('celery.platforms.close_open_fds'):
            s.run()
        assert s.service.started

        s._popen = _Popen()
        s.stop()
        assert s.service.stopped
        assert s._popen.terminated

    def test_start_stop_threaded(self):
        s = beat.EmbeddedService(self.app, thread=True)
        from threading import Thread
        assert isinstance(s, Thread)
        assert isinstance(s.service, beat.Service)
        s.service = MockService()

        s.run()
        assert s.service.started

        s.stop()
        assert s.service.stopped


class test_schedule:

    def test_maybe_make_aware(self):
        x = schedule(10, app=self.app)
        x.utc_enabled = True
        d = x.maybe_make_aware(datetime.utcnow())
        assert d.tzinfo
        x.utc_enabled = False
        d2 = x.maybe_make_aware(datetime.utcnow())
        assert d2.tzinfo

    def test_to_local(self):
        x = schedule(10, app=self.app)
        x.utc_enabled = True
        d = x.to_local(datetime.utcnow())
        assert d.tzinfo is None
        x.utc_enabled = False
        d = x.to_local(datetime.utcnow())
        assert d.tzinfo<|MERGE_RESOLUTION|>--- conflicted
+++ resolved
@@ -1,7 +1,3 @@
-<<<<<<< HEAD
-=======
-from __future__ import absolute_import, unicode_literals
->>>>>>> 28eb9095
 import errno
 import pytest
 from datetime import datetime, timedelta
@@ -437,11 +433,7 @@
         assert isinstance(schedule, dict)
         assert isinstance(s.scheduler, beat.Scheduler)
         scheduled = list(schedule.keys())
-<<<<<<< HEAD
-        for task_name in sh[str(b'entries')].keys():
-=======
-        for task_name in keys(sh[str('entries')]):
->>>>>>> 28eb9095
+        for task_name in sh[str('entries')].keys():
             assert task_name in scheduled
 
         s.sync()
