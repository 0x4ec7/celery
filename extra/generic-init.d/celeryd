--- conflicted
+++ resolved
@@ -55,10 +55,6 @@
 CELERY_BIN=${CELERY_BIN:-"celery"}
 CELERYD_MULTI=${CELERYD_MULTI:-"$CELERY_BIN multi"}
 CELERYD=${CELERYD:-$DEFAULT_CELERYD}
-<<<<<<< HEAD
-CELERYCTL=${CELERYCTL:=$CELERY_BIN}
-=======
->>>>>>> c6d0f101
 CELERYD_NODES=${CELERYD_NODES:-$DEFAULT_NODES}
 
 export CELERY_LOADER
@@ -215,14 +211,7 @@
     ;;
 
     status)
-<<<<<<< HEAD
-        (
-            cd "$CELERYD_CHDIR"
-            $CELERYCTL $CELERY_APP_ARG status $CELERYCTL_OPTS
-        )
-=======
         check_status
->>>>>>> c6d0f101
     ;;
 
     restart)
