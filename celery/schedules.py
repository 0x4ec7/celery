# -*- coding: utf-8 -*-
"""
    celery.schedules
    ~~~~~~~~~~~~~~~~

    Schedules define the intervals at which periodic tasks
    should run.

    :copyright: (c) 2009 - 2012 by Ask Solem.
    :license: BSD, see LICENSE for more details.

"""
from __future__ import absolute_import

import re

from datetime import timedelta
from dateutil.relativedelta import relativedelta

<<<<<<< HEAD
from .utils.timeutils import (timedelta_seconds, weekday,
=======
from . import current_app
from .utils import is_iterable
from .utils.timeutils import (timedelta_seconds, weekday, maybe_timedelta,
>>>>>>> 6bde4b9e
                              remaining, humanize_seconds)


class ParseException(Exception):
    """Raised by :class:`crontab_parser` when input can't be parsed."""


def _is_iterable(obj):
    try:
        iter(obj)
    except TypeError:
        return False
    return True


class schedule(object):
    relative = False

    def __init__(self, run_every=None, relative=False, nowfun=None):
        self.run_every = maybe_timedelta(run_every)
        self.relative = relative
        self.nowfun = nowfun

    def now(self):
        return (self.nowfun or current_app.now)()

    def remaining_estimate(self, last_run_at):
        """Returns when the periodic task should run next as a timedelta."""
        return remaining(last_run_at, self.run_every, relative=self.relative,
                         now=self.now())

    def is_due(self, last_run_at):
        """Returns tuple of two items `(is_due, next_time_to_run)`,
        where next time to run is in seconds.

        e.g.

        * `(True, 20)`, means the task should be run now, and the next
            time to run is in 20 seconds.

        * `(False, 12)`, means the task should be run in 12 seconds.

        You can override this to decide the interval at runtime,
        but keep in mind the value of :setting:`CELERYBEAT_MAX_LOOP_INTERVAL`,
        which decides the maximum number of seconds celerybeat can sleep
        between re-checking the periodic task intervals.  So if you
        dynamically change the next run at value, and the max interval is
        set to 5 minutes, it will take 5 minutes for the change to take
        effect, so you may consider lowering the value of
        :setting:`CELERYBEAT_MAX_LOOP_INTERVAL` if responsiveness is of
        importance to you.

        """
        rem_delta = self.remaining_estimate(last_run_at)
        rem = timedelta_seconds(rem_delta)
        if rem == 0:
            return True, self.seconds
        return False, rem

    def __repr__(self):
        return "<freq: %s>" % self.human_seconds

    def __eq__(self, other):
        if isinstance(other, schedule):
            return self.run_every == other.run_every
        return self.run_every == other

    @property
    def seconds(self):
        return timedelta_seconds(self.run_every)

    @property
    def human_seconds(self):
        return humanize_seconds(self.seconds)


class crontab_parser(object):
    """Parser for crontab expressions. Any expression of the form 'groups'
    (see BNF grammar below) is accepted and expanded to a set of numbers.
    These numbers represent the units of time that the crontab needs to
    run on::

        digit   :: '0'..'9'
        dow     :: 'a'..'z'
        number  :: digit+ | dow+
        steps   :: number
        range   :: number ( '-' number ) ?
        numspec :: '*' | range
        expr    :: numspec ( '/' steps ) ?
        groups  :: expr ( ',' expr ) *

    The parser is a general purpose one, useful for parsing hours, minutes and
    day_of_week expressions.  Example usage::

        >>> minutes = crontab_parser(60).parse("*/15")
        [0, 15, 30, 45]
        >>> hours = crontab_parser(24).parse("*/4")
        [0, 4, 8, 12, 16, 20]
        >>> day_of_week = crontab_parser(7).parse("*")
        [0, 1, 2, 3, 4, 5, 6]

    """
    ParseException = ParseException

    _range = r'(\w+?)-(\w+)'
    _steps = r'/(\w+)?'
    _star = r'\*'

    def __init__(self, max_=60):
        self.max_ = max_
        self.pats = (
                (re.compile(self._range + self._steps), self._range_steps),
                (re.compile(self._range), self._expand_range),
                (re.compile(self._star + self._steps), self._star_steps),
                (re.compile('^' + self._star + '$'), self._expand_star))

    def parse(self, spec):
        acc = set()
        for part in spec.split(','):
            if not part:
                raise self.ParseException("empty part")
            acc |= set(self._parse_part(part))
        return acc

    def _parse_part(self, part):
        for regex, handler in self.pats:
            m = regex.match(part)
            if m:
                return handler(m.groups())
        return self._expand_range((part, ))

    def _expand_range(self, toks):
        fr = self._expand_number(toks[0])
        if len(toks) > 1:
            to = self._expand_number(toks[1])
            return range(fr, min(to + 1, self.max_ + 1))
        return [fr]

    def _range_steps(self, toks):
        if len(toks) != 3 or not toks[2]:
            raise self.ParseException("empty filter")
        return self._expand_range(toks[:2])[::int(toks[2])]

    def _star_steps(self, toks):
        if not toks or not toks[0]:
            raise self.ParseException("empty filter")
        return self._expand_star()[::int(toks[0])]

    def _expand_star(self, *args):
        return range(self.max_)

    def _expand_number(self, s):
        if isinstance(s, basestring) and s[0] == '-':
            raise self.ParseException("negative numbers not supported")
        try:
            i = int(s)
        except ValueError:
            try:
                i = weekday(s)
            except KeyError:
                raise ValueError("Invalid weekday literal '%s'." % s)
        return i


class crontab(schedule):
    """A crontab can be used as the `run_every` value of a
    :class:`PeriodicTask` to add cron-like scheduling.

    Like a :manpage:`cron` job, you can specify units of time of when
    you would like the task to execute. It is a reasonably complete
    implementation of cron's features, so it should provide a fair
    degree of scheduling needs.

    You can specify a minute, an hour, and/or a day of the week in any
    of the following formats:

    .. attribute:: minute

        - A (list of) integers from 0-59 that represent the minutes of
          an hour of when execution should occur; or
        - A string representing a crontab pattern.  This may get pretty
          advanced, like `minute="*/15"` (for every quarter) or
          `minute="1,13,30-45,50-59/2"`.

    .. attribute:: hour

        - A (list of) integers from 0-23 that represent the hours of
          a day of when execution should occur; or
        - A string representing a crontab pattern.  This may get pretty
          advanced, like `hour="*/3"` (for every three hours) or
          `hour="0,8-17/2"` (at midnight, and every two hours during
          office hours).

    .. attribute:: day_of_week

        - A (list of) integers from 0-6, where Sunday = 0 and Saturday =
          6, that represent the days of a week that execution should
          occur.
        - A string representing a crontab pattern.  This may get pretty
          advanced, like `day_of_week="mon-fri"` (for weekdays only).
          (Beware that `day_of_week="*/2"` does not literally mean
          "every two days", but "every day that is divisible by two"!)

    """

    @staticmethod
    def _expand_cronspec(cronspec, max_):
        """Takes the given cronspec argument in one of the forms::

            int         (like 7)
            basestring  (like '3-5,*/15', '*', or 'monday')
            set         (like set([0,15,30,45]))
            list        (like [8-17])

        And convert it to an (expanded) set representing all time unit
        values on which the crontab triggers.  Only in case of the base
        type being 'basestring', parsing occurs.  (It is fast and
        happens only once for each crontab instance, so there is no
        significant performance overhead involved.)

        For the other base types, merely Python type conversions happen.

        The argument `max_` is needed to determine the expansion of '*'.

        """
        if isinstance(cronspec, int):
            result = set([cronspec])
        elif isinstance(cronspec, basestring):
            result = crontab_parser(max_).parse(cronspec)
        elif isinstance(cronspec, set):
            result = cronspec
        elif _is_iterable(cronspec):
            result = set(cronspec)
        else:
            raise TypeError(
                    "Argument cronspec needs to be of any of the "
                    "following types: int, basestring, or an iterable type. "
                    "'%s' was given." % type(cronspec))

        # assure the result does not exceed the max
        for number in result:
            if number >= max_:
                raise ValueError(
                        "Invalid crontab pattern. Valid "
                        "range is 0-%d. '%d' was found." % (max_ - 1, number))

        return result

    def __init__(self, minute='*', hour='*', day_of_week='*', nowfun=None):
        self._orig_minute = minute
        self._orig_hour = hour
        self._orig_day_of_week = day_of_week
        self.hour = self._expand_cronspec(hour, 24)
        self.minute = self._expand_cronspec(minute, 60)
        self.day_of_week = self._expand_cronspec(day_of_week, 7)
        self.nowfun = nowfun or current_app.now

    def __repr__(self):
        return "<crontab: %s %s %s (m/h/d)>" % (self._orig_minute or "*",
                                                self._orig_hour or "*",
                                                self._orig_day_of_week or "*")

    def __reduce__(self):
        return (self.__class__, (self._orig_minute,
                                 self._orig_hour,
                                 self._orig_day_of_week), None)

    def remaining_estimate(self, last_run_at):
        """Returns when the periodic task should run next as a timedelta."""
        weekday = last_run_at.isoweekday()
        weekday = 0 if weekday == 7 else weekday  # Sunday is day 0, not day 7.

        execute_this_hour = (weekday in self.day_of_week and
                                last_run_at.hour in self.hour and
                                    last_run_at.minute < max(self.minute))

        if execute_this_hour:
            next_minute = min(minute for minute in self.minute
                                        if minute > last_run_at.minute)
            delta = relativedelta(minute=next_minute,
                                  second=0,
                                  microsecond=0)
        else:
            next_minute = min(self.minute)
            execute_today = (weekday in self.day_of_week and
                                 last_run_at.hour < max(self.hour))

            if execute_today:
                next_hour = min(hour for hour in self.hour
                                        if hour > last_run_at.hour)
                delta = relativedelta(hour=next_hour,
                                      minute=next_minute,
                                      second=0,
                                      microsecond=0)
            else:
                next_hour = min(self.hour)
                next_day = min([day for day in self.day_of_week
                                    if day > weekday] or
                               self.day_of_week)
                add_week = next_day == weekday

                delta = relativedelta(weeks=add_week and 1 or 0,
                                      weekday=(next_day - 1) % 7,
                                      hour=next_hour,
                                      minute=next_minute,
                                      second=0,
                                      microsecond=0)

        return remaining(last_run_at, delta, now=self.nowfun())

    def is_due(self, last_run_at):
        """Returns tuple of two items `(is_due, next_time_to_run)`,
        where next time to run is in seconds.

        See :meth:`celery.schedules.schedule.is_due` for more information.

        """
        rem_delta = self.remaining_estimate(last_run_at)
        rem = timedelta_seconds(rem_delta)
        due = rem == 0
        if due:
            rem_delta = self.remaining_estimate(last_run_at=self.nowfun())
            rem = timedelta_seconds(rem_delta)
        return due, rem

    def __eq__(self, other):
        if isinstance(other, crontab):
            return (other.day_of_week == self.day_of_week and
                    other.hour == self.hour and
                    other.minute == self.minute)
        return other is self


def maybe_schedule(s, relative=False):
    if isinstance(s, int):
        s = timedelta(seconds=s)
    if isinstance(s, timedelta):
        return schedule(s, relative)
    return s<|MERGE_RESOLUTION|>--- conflicted
+++ resolved
@@ -17,26 +17,14 @@
 from datetime import timedelta
 from dateutil.relativedelta import relativedelta
 
-<<<<<<< HEAD
-from .utils.timeutils import (timedelta_seconds, weekday,
-=======
 from . import current_app
 from .utils import is_iterable
 from .utils.timeutils import (timedelta_seconds, weekday, maybe_timedelta,
->>>>>>> 6bde4b9e
                               remaining, humanize_seconds)
 
 
 class ParseException(Exception):
     """Raised by :class:`crontab_parser` when input can't be parsed."""
-
-
-def _is_iterable(obj):
-    try:
-        iter(obj)
-    except TypeError:
-        return False
-    return True
 
 
 class schedule(object):
@@ -255,7 +243,7 @@
             result = crontab_parser(max_).parse(cronspec)
         elif isinstance(cronspec, set):
             result = cronspec
-        elif _is_iterable(cronspec):
+        elif is_iterable(cronspec):
             result = set(cronspec)
         else:
             raise TypeError(
