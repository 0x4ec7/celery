--- conflicted
+++ resolved
@@ -282,15 +282,8 @@
         T1 = self.createTask('c.unittest.t.t1')
         self.assertIsInstance(T1, BaseTask)
         self.assertTrue(T1.run())
-<<<<<<< HEAD
-        self.assertTrue(isinstance(T1, Callable),
-                'Task class is callable()')
-        self.assertTrue(T1(),
-                'Task class runs run() when called')
-=======
-        self.assertTrue(callable(T1), 'Task class is callable()')
+        self.assertTrue(isinstance(T1, Callable), 'Task class is callable()')
         self.assertTrue(T1(), 'Task class runs run() when called')
->>>>>>> 24696876
 
         consumer = T1.get_consumer()
         with self.assertRaises(NotImplementedError):
@@ -509,13 +502,8 @@
                                            'task': increment_counter.name,
                                            'id': subtask.id}, m)
             increment_counter(
-<<<<<<< HEAD
-                    increment_by=m.get('kwargs', {}).get('increment_by'))
+                increment_by=m.get('kwargs', {}).get('increment_by'))
         self.assertEqual(increment_counter.count, sum(range(1, 10)))
-=======
-                increment_by=m.get('kwargs', {}).get('increment_by'))
-        self.assertEqual(increment_counter.count, sum(xrange(1, 10)))
->>>>>>> 24696876
 
     def test_named_taskset(self):
         prefix = 'test_named_taskset-'
@@ -712,27 +700,15 @@
         self.assertEqual(crontab_parser(8).parse('*/2'),
                          set([0, 2, 4, 6]))
         self.assertEqual(crontab_parser().parse('*/2'),
-<<<<<<< HEAD
-                          set(i * 2 for i in range(30)))
+                         set(i * 2 for i in range(30)))
         self.assertEqual(crontab_parser().parse('*/3'),
-                          set(i * 3 for i in range(20)))
-=======
-                         set(i * 2 for i in xrange(30)))
-        self.assertEqual(crontab_parser().parse('*/3'),
-                         set(i * 3 for i in xrange(20)))
->>>>>>> 24696876
+                         set(i * 3 for i in range(20)))
         self.assertEqual(crontab_parser(8, 1).parse('*/2'),
                          set([1, 3, 5, 7]))
         self.assertEqual(crontab_parser(min_=1).parse('*/2'),
-<<<<<<< HEAD
-                          set(i * 2 + 1 for i in range(30)))
+                         set(i * 2 + 1 for i in range(30)))
         self.assertEqual(crontab_parser(min_=1).parse('*/3'),
-                          set(i * 3 + 1 for i in range(20)))
-=======
-                         set(i * 2 + 1 for i in xrange(30)))
-        self.assertEqual(crontab_parser(min_=1).parse('*/3'),
-                         set(i * 3 + 1 for i in xrange(20)))
->>>>>>> 24696876
+                         set(i * 3 + 1 for i in range(20)))
 
     def test_parse_composite(self):
         self.assertEqual(crontab_parser(8).parse('*/2'), set([0, 2, 4, 6]))
