--- conflicted
+++ resolved
@@ -1,13 +1,8 @@
 import unittest
 from datetime import datetime, timedelta
-<<<<<<< HEAD
-from celery.models import TaskMeta, TaskSetMeta, PeriodicTaskMeta
-from celery.task import PeriodicTask
-from celery.registry import tasks
-=======
-from celery.models import TaskMeta
->>>>>>> a7865282
+
 from celery.utils import gen_unique_id
+from celery.models import TaskMeta, TaskSetMeta
 
 
 class TestModels(unittest.TestCase):
@@ -17,19 +12,11 @@
         taskmeta, created = TaskMeta.objects.get_or_create(task_id=id)
         return taskmeta
 
-<<<<<<< HEAD
     def createTaskSetMeta(self):
         id = gen_unique_id()
         tasksetmeta, created = TaskSetMeta.objects.get_or_create(taskset_id=id)
         return tasksetmeta
 
-    def createPeriodicTaskMeta(self, name):
-        ptaskmeta, created = PeriodicTaskMeta.objects.get_or_create(name=name,
-                defaults={"last_run_at": datetime.now()})
-        return ptaskmeta
-
-=======
->>>>>>> a7865282
     def test_taskmeta(self):
         m1 = self.createTaskMeta()
         m2 = self.createTaskMeta()
@@ -56,9 +43,8 @@
         self.assertFalse(m3 in expired)
 
         TaskMeta.objects.delete_expired()
-<<<<<<< HEAD
         self.assertFalse(m1 in TaskMeta.objects.all())
-    
+
     def test_tasksetmeta(self):
         m1 = self.createTaskSetMeta()
         m2 = self.createTaskSetMeta()
@@ -80,21 +66,4 @@
         self.assertFalse(m3 in expired)
 
         TaskSetMeta.objects.delete_expired()
-        self.assertFalse(m1 in TaskSetMeta.objects.all())
-
-    def test_periodic_taskmeta(self):
-        tasks.register(TestPeriodicTask)
-        p = self.createPeriodicTaskMeta(TestPeriodicTask.name)
-        # check that repr works.
-        self.assertTrue(unicode(p).startswith("<PeriodicTask:"))
-        self.assertFalse(p in PeriodicTaskMeta.objects.get_waiting_tasks())
-        p.last_run_at = datetime.now() - (TestPeriodicTask.run_every +
-                timedelta(seconds=10))
-        p.save()
-        self.assertTrue(p in PeriodicTaskMeta.objects.get_waiting_tasks())
-        self.assertTrue(isinstance(p.task, TestPeriodicTask))
-
-        p.delay()
-=======
-        self.assertFalse(m1 in TaskMeta.objects.all())
->>>>>>> a7865282
+        self.assertFalse(m1 in TaskSetMeta.objects.all())