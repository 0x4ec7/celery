--- conflicted
+++ resolved
@@ -164,26 +164,16 @@
         hub.scheduler = se()
 
         self.assertEqual(hub.fire_timers(max_timers=10), 3.982)
-<<<<<<< HEAD
-        hub.timer.apply_entry.assert_has_calls([call(x) for x in [e3, e2, e1]])
-=======
         for E in [e3, e2, e1]:
             E.assert_called_with()
         reset()
->>>>>>> c029fa85
 
         entries[:] = [Mock() for _ in range(11)]
         keep = list(entries)
         self.assertEqual(hub.fire_timers(max_timers=10, min_delay=1.13), 1.13)
-<<<<<<< HEAD
-        hub.timer.apply_entry.assert_has_calls(
-            [call(x) for x in reversed(keep[1:])]
-        )
-=======
         for E in reversed(keep[1:]):
             E.assert_called_with()
         reset()
->>>>>>> c029fa85
         self.assertEqual(hub.fire_timers(max_timers=10), 3.982)
         keep[0].assert_called_with()
 
