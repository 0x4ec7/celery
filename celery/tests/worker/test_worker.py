--- conflicted
+++ resolved
@@ -1150,7 +1150,6 @@
         w._conninfo.connection_errors = w._conninfo.channel_errors = ()
         w.hub = Mock()
         w.hub.on_init = []
-<<<<<<< HEAD
 
         PoolImp = Mock()
         poolimp = PoolImp.return_value = Mock()
@@ -1169,12 +1168,6 @@
                 return {Mock(): 30}
 
         w.pool_cls = MockTaskPool
-=======
-        w.pool_cls = Mock()
-        P = w.pool_cls.return_value = Mock()
-        P._cache = {}
-        P.timers = {Mock(): 30}
->>>>>>> fc93c249
         w.use_eventloop = True
         w.consumer.restart_count = -1
         pool = components.Pool(w)
@@ -1202,14 +1195,8 @@
         w.pool._tref_for_id = {}
 
         result = Mock()
-<<<<<<< HEAD
         poolimp.on_timeout_cancel(result)
         poolimp.on_timeout_cancel(result)  # no more tref
-=======
-
-        cbs['on_timeout_cancel'](result)
-        cbs['on_timeout_cancel'](result)  # no more tref
->>>>>>> fc93c249
 
         with self.assertRaises(WorkerLostError):
             P._pool.did_start_ok = Mock()
