--- conflicted
+++ resolved
@@ -146,13 +146,10 @@
         self.assertEqual(result.get(), 42)
         self.assertEqual(RetryTaskNoArgs.iterations, 4)
 
-<<<<<<< HEAD
-=======
     def test_retry_kwargs_can_be_empty(self):
         self.assertRaises(RetryTaskError, RetryTaskMockApply.retry,
                             args=[4, 4], kwargs=None)
 
->>>>>>> 6f5313f3
     def test_retry_not_eager(self):
         exc = Exception("baz")
         try:
