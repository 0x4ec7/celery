from __future__ import absolute_import
from __future__ import with_statement

from functools import wraps

from celery import current_app
from celery.app import routes
from celery.exceptions import QueueNotFound
<<<<<<< HEAD
from celery.utils.functional import maybe_promise
from celery.tests.utils import unittest
=======
from celery.task import task
from celery.utils import maybe_promise
from celery.tests.utils import Case


@task
def mytask():
    pass
>>>>>>> 6bde4b9e


def E(queues):
    def expand(answer):
        return routes.Router([], queues).expand_destination(answer)
    return expand


def with_queues(**queues):

    def patch_fun(fun):

        @wraps(fun)
        def __inner(*args, **kwargs):
            app = current_app
            prev_queues = app.conf.CELERY_QUEUES
            app.conf.CELERY_QUEUES = queues
            delattr(app.amqp, "queues")
            delattr(app.amqp, "router")
            try:
                return fun(*args, **kwargs)
            finally:
                app.conf.CELERY_QUEUES = prev_queues
        return __inner
    return patch_fun


a_queue = {"exchange": "fooexchange",
           "exchange_type": "fanout",
               "routing_key": "xuzzy"}
b_queue = {"exchange": "barexchange",
           "exchange_type": "topic",
           "routing_key": "b.b.#"}
d_queue = {"exchange": current_app.conf.CELERY_DEFAULT_EXCHANGE,
           "exchange_type": current_app.conf.CELERY_DEFAULT_EXCHANGE_TYPE,
           "routing_key": current_app.conf.CELERY_DEFAULT_ROUTING_KEY}


class test_MapRoute(Case):

    @with_queues(foo=a_queue, bar=b_queue)
    def test_route_for_task_expanded_route(self):
<<<<<<< HEAD
        expand = E(current_app.amqp.queues)
        route = routes.MapRoute({"celery.ping": {"queue": "foo"}})
=======
        expand = E(current_app.conf.CELERY_QUEUES)
        route = routes.MapRoute({mytask.name: {"queue": "foo"}})
>>>>>>> 6bde4b9e
        self.assertDictContainsSubset(a_queue,
                             expand(route.route_for_task(mytask.name)))
        self.assertIsNone(route.route_for_task("celery.awesome"))

    @with_queues(foo=a_queue, bar=b_queue)
    def test_route_for_task(self):
<<<<<<< HEAD
        expand = E(current_app.amqp.queues)
        route = routes.MapRoute({"celery.ping": b_queue})
=======
        expand = E(current_app.conf.CELERY_QUEUES)
        route = routes.MapRoute({mytask.name: b_queue})
>>>>>>> 6bde4b9e
        self.assertDictContainsSubset(b_queue,
                             expand(route.route_for_task(mytask.name)))
        self.assertIsNone(route.route_for_task("celery.awesome"))

    def test_expand_route_not_found(self):
        expand = E(current_app.amqp.queues)
        route = routes.MapRoute({"a": {"queue": "x"}})
        with self.assertRaises(QueueNotFound):
            expand(route.route_for_task("a"))


class test_lookup_route(Case):

    def test_init_queues(self):
        router = routes.Router(queues=None)
        self.assertDictEqual(router.queues, {})

    @with_queues(foo=a_queue, bar=b_queue)
    def test_lookup_takes_first(self):
<<<<<<< HEAD
        R = routes.prepare(({"celery.ping": {"queue": "bar"}},
                            {"celery.ping": {"queue": "foo"}}))
        router = routes.Router(R, current_app.amqp.queues)
=======
        R = routes.prepare(({mytask.name: {"queue": "bar"}},
                            {mytask.name: {"queue": "foo"}}))
        router = routes.Router(R, current_app.conf.CELERY_QUEUES)
>>>>>>> 6bde4b9e
        self.assertDictContainsSubset(b_queue,
                router.route({}, mytask.name,
                    args=[1, 2], kwargs={}))

    @with_queues()
    def test_expands_queue_in_options(self):
        R = routes.prepare(())
        router = routes.Router(R, current_app.amqp.queues,
                               create_missing=True)
        # apply_async forwards all arguments, even exchange=None etc,
        # so need to make sure it's merged correctly.
        route = router.route({"queue": "testq",
                              "exchange": None,
                              "routing_key": None,
                              "immediate": False},
                             mytask.name,
                             args=[1, 2], kwargs={})
        self.assertDictContainsSubset({"exchange": "testq",
                                       "routing_key": "testq",
                                       "immediate": False},
                                       route)
        self.assertIn("queue", route)

    @with_queues(foo=a_queue, bar=b_queue)
    def test_expand_destaintion_string(self):
        x = routes.Router({}, current_app.amqp.queues)
        dest = x.expand_destination("foo")
        self.assertEqual(dest["exchange"], "fooexchange")

    @with_queues(foo=a_queue, bar=b_queue, **{
        current_app.conf.CELERY_DEFAULT_QUEUE: d_queue})
    def test_lookup_paths_traversed(self):
        R = routes.prepare(({"celery.xaza": {"queue": "bar"}},
                            {mytask.name: {"queue": "foo"}}))
        router = routes.Router(R, current_app.amqp.queues)
        self.assertDictContainsSubset(a_queue,
                router.route({}, mytask.name,
                    args=[1, 2], kwargs={}))
        self.assertEqual(router.route({}, "celery.poza"),
                dict(d_queue, queue=current_app.conf.CELERY_DEFAULT_QUEUE))


class test_prepare(Case):

    def test_prepare(self):
        from celery.datastructures import LRUCache
        o = object()
        R = [{"foo": "bar"},
                  "celery.datastructures.LRUCache",
                  o]
        p = routes.prepare(R)
        self.assertIsInstance(p[0], routes.MapRoute)
        self.assertIsInstance(maybe_promise(p[1]), LRUCache)
        self.assertIs(p[2], o)

        self.assertEqual(routes.prepare(o), [o])

    def test_prepare_item_is_dict(self):
        R = {"foo": "bar"}
        p = routes.prepare(R)
        self.assertIsInstance(p[0], routes.MapRoute)<|MERGE_RESOLUTION|>--- conflicted
+++ resolved
@@ -6,19 +6,14 @@
 from celery import current_app
 from celery.app import routes
 from celery.exceptions import QueueNotFound
-<<<<<<< HEAD
+from celery.task import task
 from celery.utils.functional import maybe_promise
-from celery.tests.utils import unittest
-=======
-from celery.task import task
-from celery.utils import maybe_promise
 from celery.tests.utils import Case
 
 
 @task
 def mytask():
     pass
->>>>>>> 6bde4b9e
 
 
 def E(queues):
@@ -61,26 +56,16 @@
 
     @with_queues(foo=a_queue, bar=b_queue)
     def test_route_for_task_expanded_route(self):
-<<<<<<< HEAD
         expand = E(current_app.amqp.queues)
-        route = routes.MapRoute({"celery.ping": {"queue": "foo"}})
-=======
-        expand = E(current_app.conf.CELERY_QUEUES)
         route = routes.MapRoute({mytask.name: {"queue": "foo"}})
->>>>>>> 6bde4b9e
         self.assertDictContainsSubset(a_queue,
                              expand(route.route_for_task(mytask.name)))
         self.assertIsNone(route.route_for_task("celery.awesome"))
 
     @with_queues(foo=a_queue, bar=b_queue)
     def test_route_for_task(self):
-<<<<<<< HEAD
         expand = E(current_app.amqp.queues)
-        route = routes.MapRoute({"celery.ping": b_queue})
-=======
-        expand = E(current_app.conf.CELERY_QUEUES)
         route = routes.MapRoute({mytask.name: b_queue})
->>>>>>> 6bde4b9e
         self.assertDictContainsSubset(b_queue,
                              expand(route.route_for_task(mytask.name)))
         self.assertIsNone(route.route_for_task("celery.awesome"))
@@ -100,15 +85,9 @@
 
     @with_queues(foo=a_queue, bar=b_queue)
     def test_lookup_takes_first(self):
-<<<<<<< HEAD
-        R = routes.prepare(({"celery.ping": {"queue": "bar"}},
-                            {"celery.ping": {"queue": "foo"}}))
-        router = routes.Router(R, current_app.amqp.queues)
-=======
         R = routes.prepare(({mytask.name: {"queue": "bar"}},
                             {mytask.name: {"queue": "foo"}}))
-        router = routes.Router(R, current_app.conf.CELERY_QUEUES)
->>>>>>> 6bde4b9e
+        router = routes.Router(R, current_app.amqp.queues)
         self.assertDictContainsSubset(b_queue,
                 router.route({}, mytask.name,
                     args=[1, 2], kwargs={}))
