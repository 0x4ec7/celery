# -*- coding: utf-8 -*-
"""
    celery.task.sets
    ~~~~~~~~~~~~~~~~

    Creating and applying groups of tasks.

    :copyright: (c) 2009 - 2012 by Ask Solem.
    :license: BSD, see LICENSE for more details.

"""
from __future__ import absolute_import
from __future__ import with_statement

<<<<<<< HEAD
from .. import current_app
=======
from .. import registry
>>>>>>> 6bde4b9e
from ..app import app_or_default
from ..datastructures import AttributeDict
from ..utils import cached_property, reprcall, uuid
from ..utils.compat import UserList


class subtask(AttributeDict):
    """Class that wraps the arguments and execution options
    for a single task invocation.

    Used as the parts in a :class:`TaskSet` or to safely
    pass tasks around as callbacks.

    :param task: Either a task class/instance, or the name of a task.
    :keyword args: Positional arguments to apply.
    :keyword kwargs: Keyword arguments to apply.
    :keyword options: Additional options to
      :meth:`Task.apply_async`.

    Note that if the first argument is a :class:`dict`, the other
    arguments will be ignored and the values in the dict will be used
    instead.

        >>> s = subtask("tasks.add", args=(2, 2))
        >>> subtask(s)
        {"task": "tasks.add", args=(2, 2), kwargs={}, options={}}

    """

    def __init__(self, task=None, args=None, kwargs=None, options=None, **ex):
        init = super(subtask, self).__init__

        if isinstance(task, dict):
            return init(task)  # works like dict(d)

        # Also supports using task class/instance instead of string name.
        try:
            task_name = task.name
        except AttributeError:
            task_name = task

        init(task=task_name, args=tuple(args or ()),
                             kwargs=dict(kwargs or {}, **ex),
                             options=options or {})

    def delay(self, *argmerge, **kwmerge):
        """Shortcut to `apply_async(argmerge, kwargs)`."""
        return self.apply_async(args=argmerge, kwargs=kwmerge)

    def apply(self, args=(), kwargs={}, **options):
        """Apply this task locally."""
        # For callbacks: extra args are prepended to the stored args.
        args = tuple(args) + tuple(self.args)
        kwargs = dict(self.kwargs, **kwargs)
        options = dict(self.options, **options)
        return self.type.apply(args, kwargs, **options)

    def apply_async(self, args=(), kwargs={}, **options):
        """Apply this task asynchronously."""
        # For callbacks: extra args are prepended to the stored args.
        args = tuple(args) + tuple(self.args)
        kwargs = dict(self.kwargs, **kwargs)
        options = dict(self.options, **options)
        return self.type.apply_async(args, kwargs, **options)

    def __reduce__(self):
        # for serialization, the task type is lazily loaded,
        # and not stored in the dict itself.
        return (self.__class__, (dict(self), ), None)

    def __repr__(self):
        return reprcall(self["task"], self["args"], self["kwargs"])

    @cached_property
    def type(self):
        return current_app.tasks[self.task]


def maybe_subtask(t):
    if not isinstance(t, subtask):
        return subtask(t)
    return t


class TaskSet(UserList):
    """A task containing several subtasks, making it possible
    to track how many, or when all of the tasks have been completed.

    :param tasks: A list of :class:`subtask` instances.

    Example::

        >>> urls = ("http://cnn.com/rss", "http://bbc.co.uk/rss")
        >>> taskset = TaskSet(refresh_feed.subtask((url, )) for url in urls)
        >>> taskset_result = taskset.apply_async()
        >>> list_of_return_values = taskset_result.join()  # *expensive*

    """
    #: Total number of subtasks in this set.
    total = None

<<<<<<< HEAD
    def __init__(self, tasks=None, app=None):
=======
    def __init__(self, tasks=None, app=None, Publisher=None):
>>>>>>> 6bde4b9e
        self.app = app_or_default(app)
        self.data = [maybe_subtask(t) for t in tasks or []]
        self.total = len(self.tasks)

    def apply_async(self, connection=None, producer=None, taskset_id=None,
            **kwargs):
        """Apply taskset."""
        app = self.app

        # XXX to deprecate
        if producer is None:
            producer = kwargs.get("publisher")

        if app.conf.CELERY_ALWAYS_EAGER:
            return self.apply(taskset_id=taskset_id)

        with app.acquire_producer(connection, producer, block=True) as prod:
            setid = taskset_id or uuid()
            return app.TaskSetResult(setid, self._async_results(setid, prod))

    def _async_results(self, taskset_id, producer):
        return [task.apply_async(taskset_id=taskset_id, producer=producer)
                for task in self.tasks]

    def apply(self, taskset_id=None):
        """Applies the taskset locally by blocking until all tasks return."""
        setid = taskset_id or uuid()
        return self.app.TaskSetResult(setid, self._sync_results(setid))

    def _sync_results(self, taskset_id):
        return [task.apply(taskset_id=taskset_id) for task in self.tasks]

<<<<<<< HEAD
    @property
    def tasks(self):
        return self.data
=======
    def _get_tasks(self):
        return self.data

    def _set_tasks(self, tasks):
        self.data = tasks
    tasks = property(_get_tasks, _set_tasks)
group = TaskSet
>>>>>>> 6bde4b9e
<|MERGE_RESOLUTION|>--- conflicted
+++ resolved
@@ -12,11 +12,7 @@
 from __future__ import absolute_import
 from __future__ import with_statement
 
-<<<<<<< HEAD
 from .. import current_app
-=======
-from .. import registry
->>>>>>> 6bde4b9e
 from ..app import app_or_default
 from ..datastructures import AttributeDict
 from ..utils import cached_property, reprcall, uuid
@@ -118,11 +114,7 @@
     #: Total number of subtasks in this set.
     total = None
 
-<<<<<<< HEAD
     def __init__(self, tasks=None, app=None):
-=======
-    def __init__(self, tasks=None, app=None, Publisher=None):
->>>>>>> 6bde4b9e
         self.app = app_or_default(app)
         self.data = [maybe_subtask(t) for t in tasks or []]
         self.total = len(self.tasks)
@@ -155,16 +147,10 @@
     def _sync_results(self, taskset_id):
         return [task.apply(taskset_id=taskset_id) for task in self.tasks]
 
-<<<<<<< HEAD
-    @property
-    def tasks(self):
-        return self.data
-=======
     def _get_tasks(self):
         return self.data
 
     def _set_tasks(self, tasks):
         self.data = tasks
     tasks = property(_get_tasks, _set_tasks)
-group = TaskSet
->>>>>>> 6bde4b9e
+group = TaskSet