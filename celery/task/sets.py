from __future__ import absolute_import
from __future__ import with_statement

from .. import registry
from ..app import app_or_default
from ..datastructures import AttributeDict
from ..utils import cached_property, reprcall, uuid
from ..utils.compat import UserList


class subtask(AttributeDict):
    """Class that wraps the arguments and execution options
    for a single task invocation.

    Used as the parts in a :class:`TaskSet` or to safely
    pass tasks around as callbacks.

    :param task: Either a task class/instance, or the name of a task.
    :keyword args: Positional arguments to apply.
    :keyword kwargs: Keyword arguments to apply.
    :keyword options: Additional options to
      :meth:`Task.apply_async`.

    Note that if the first argument is a :class:`dict`, the other
    arguments will be ignored and the values in the dict will be used
    instead.

        >>> s = subtask("tasks.add", args=(2, 2))
        >>> subtask(s)
        {"task": "tasks.add", args=(2, 2), kwargs={}, options={}}

    """

    def __init__(self, task=None, args=None, kwargs=None, options=None, **ex):
        init = super(subtask, self).__init__

        if isinstance(task, dict):
            return init(task)  # works like dict(d)

        # Also supports using task class/instance instead of string name.
        try:
            task_name = task.name
        except AttributeError:
            task_name = task

        init(task=task_name, args=tuple(args or ()),
                             kwargs=dict(kwargs or {}, **ex),
                             options=options or {})

    def delay(self, *argmerge, **kwmerge):
        """Shortcut to `apply_async(argmerge, kwargs)`."""
        return self.apply_async(args=argmerge, kwargs=kwmerge)

    def apply(self, args=(), kwargs={}, **options):
        """Apply this task locally."""
        # For callbacks: extra args are prepended to the stored args.
        args = tuple(args) + tuple(self.args)
        kwargs = dict(self.kwargs, **kwargs)
        options = dict(self.options, **options)
        return self.type.apply(args, kwargs, **options)

    def apply_async(self, args=(), kwargs={}, **options):
        """Apply this task asynchronously."""
        # For callbacks: extra args are prepended to the stored args.
        args = tuple(args) + tuple(self.args)
        kwargs = dict(self.kwargs, **kwargs)
        options = dict(self.options, **options)
        return self.type.apply_async(args, kwargs, **options)

    def __reduce__(self):
        # for serialization, the task type is lazily loaded,
        # and not stored in the dict itself.
        return (self.__class__, (dict(self), ), None)

    def __repr__(self):
        return reprcall(self["task"], self["args"], self["kwargs"])

    @cached_property
    def type(self):
        return registry.tasks[self.task]


class TaskSet(UserList):
    """A task containing several subtasks, making it possible
    to track how many, or when all of the tasks have been completed.

    :param tasks: A list of :class:`subtask` instances.

    Example::

        >>> urls = ("http://cnn.com/rss", "http://bbc.co.uk/rss")
        >>> taskset = TaskSet(refresh_feed.subtask((url, )) for url in urls)
        >>> taskset_result = taskset.apply_async()
        >>> list_of_return_values = taskset_result.join()  # *expensive*

    """
    #: Total number of subtasks in this set.
    total = None

<<<<<<< HEAD
    def __init__(self, tasks=None, app=None, Producer=None):
        self.app = app_or_default(app)
        self.data = list(tasks or [])
        self.total = len(self.tasks)
        self.Producer = Producer or self.app.amqp.TaskProducer
=======
    def __init__(self, tasks=None, app=None):
        self.app = app_or_default(app)
        self.data = list(tasks or [])
        self.total = len(self.tasks)
>>>>>>> 2d5c5771

    def apply_async(self, connection=None, producer=None, taskset_id=None,
            **kwargs):
        """Apply taskset."""
        app = self.app
<<<<<<< HEAD

        # XXX to deprecate
        if producer is None:
            producer = kwargs.get("publisher")

=======
>>>>>>> 2d5c5771
        if app.conf.CELERY_ALWAYS_EAGER:
            return self.apply(taskset_id=taskset_id)

        with app.acquire_publisher(connection, publisher, block=True) as pub:
            setid = taskset_id or uuid()
<<<<<<< HEAD
            prod = producer or self.Producer(connection=conn)
            try:
                results = self._async_results(setid, prod)
            finally:
                if not prodcuer:  # created by us.
                    prod.close()

            return app.TaskSetResult(setid, results)
=======
            return app.TaskSetResult(setid, self._async_results(setid, pub))
>>>>>>> 2d5c5771

    def _async_results(self, taskset_id, producer):
        return [task.apply_async(taskset_id=taskset_id, producer=producer)
                for task in self.tasks]

    def apply(self, taskset_id=None):
        """Applies the taskset locally by blocking until all tasks return."""
        setid = taskset_id or uuid()
        return self.app.TaskSetResult(setid, self._sync_results(setid))

    def _sync_results(self, taskset_id):
        return [task.apply(taskset_id=taskset_id) for task in self.tasks]

    @property
    def tasks(self):
        return self.data<|MERGE_RESOLUTION|>--- conflicted
+++ resolved
@@ -97,48 +97,26 @@
     #: Total number of subtasks in this set.
     total = None
 
-<<<<<<< HEAD
-    def __init__(self, tasks=None, app=None, Producer=None):
-        self.app = app_or_default(app)
-        self.data = list(tasks or [])
-        self.total = len(self.tasks)
-        self.Producer = Producer or self.app.amqp.TaskProducer
-=======
     def __init__(self, tasks=None, app=None):
         self.app = app_or_default(app)
         self.data = list(tasks or [])
         self.total = len(self.tasks)
->>>>>>> 2d5c5771
 
     def apply_async(self, connection=None, producer=None, taskset_id=None,
             **kwargs):
         """Apply taskset."""
         app = self.app
-<<<<<<< HEAD
 
         # XXX to deprecate
         if producer is None:
             producer = kwargs.get("publisher")
 
-=======
->>>>>>> 2d5c5771
         if app.conf.CELERY_ALWAYS_EAGER:
             return self.apply(taskset_id=taskset_id)
 
-        with app.acquire_publisher(connection, publisher, block=True) as pub:
+        with app.acquire_producer(connection, producer, block=True) as prod:
             setid = taskset_id or uuid()
-<<<<<<< HEAD
-            prod = producer or self.Producer(connection=conn)
-            try:
-                results = self._async_results(setid, prod)
-            finally:
-                if not prodcuer:  # created by us.
-                    prod.close()
-
-            return app.TaskSetResult(setid, results)
-=======
             return app.TaskSetResult(setid, self._async_results(setid, pub))
->>>>>>> 2d5c5771
 
     def _async_results(self, taskset_id, producer):
         return [task.apply_async(taskset_id=taskset_id, producer=producer)
