--- conflicted
+++ resolved
@@ -1,9 +1,5 @@
 # -*- coding: utf-8 -*-
 """Private keys for the security serializer."""
-<<<<<<< HEAD
-=======
-from __future__ import absolute_import, unicode_literals
->>>>>>> 28eb9095
 from kombu.utils.encoding import ensure_bytes
 from .utils import crypto, reraise_errors
 
