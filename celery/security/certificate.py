# -*- coding: utf-8 -*-
"""X.509 certificates."""
<<<<<<< HEAD
=======
from __future__ import absolute_import, unicode_literals
>>>>>>> 28eb9095
import glob
import os
from kombu.utils.encoding import bytes_to_str
from celery.exceptions import SecurityError
<<<<<<< HEAD

=======
from celery.five import values
>>>>>>> 28eb9095
from .utils import crypto, reraise_errors

__all__ = ['Certificate', 'CertStore', 'FSCertStore']


class Certificate:
    """X.509 certificate."""

    def __init__(self, cert):
        assert crypto is not None
        with reraise_errors('Invalid certificate: {0!r}'):
            self._cert = crypto.load_certificate(crypto.FILETYPE_PEM, cert)

    def has_expired(self):
        """Check if the certificate has expired."""
        return self._cert.has_expired()

    def get_serial_number(self):
        """Return the serial number in the certificate."""
        return bytes_to_str(self._cert.get_serial_number())

    def get_issuer(self):
        """Return issuer (CA) as a string."""
        return ' '.join(bytes_to_str(x[1]) for x in
                        self._cert.get_issuer().get_components())

    def get_id(self):
        """Serial number/issuer pair uniquely identifies a certificate."""
        return '{0} {1}'.format(self.get_issuer(), self.get_serial_number())

    def verify(self, data, signature, digest):
        """Verify signature for string containing data."""
        with reraise_errors('Bad signature: {0!r}'):
            crypto.verify(self._cert, signature, data, digest)


class CertStore:
    """Base class for certificate stores."""

    def __init__(self):
        self._certs = {}

    def itercerts(self):
        """Return certificate iterator."""
        for c in self._certs.values():
            yield c

    def __getitem__(self, id):
        """Get certificate by id."""
        try:
            return self._certs[bytes_to_str(id)]
        except KeyError:
            raise SecurityError('Unknown certificate: {0!r}'.format(id))

    def add_cert(self, cert):
        cert_id = bytes_to_str(cert.get_id())
        if cert_id in self._certs:
            raise SecurityError('Duplicate certificate: {0!r}'.format(id))
        self._certs[cert_id] = cert


class FSCertStore(CertStore):
    """File system certificate store."""

    def __init__(self, path):
        CertStore.__init__(self)
        if os.path.isdir(path):
            path = os.path.join(path, '*')
        for p in glob.glob(path):
            with open(p) as f:
                cert = Certificate(f.read())
                if cert.has_expired():
                    raise SecurityError(
                        'Expired certificate: {0!r}'.format(cert.get_id()))
                self.add_cert(cert)<|MERGE_RESOLUTION|>--- conflicted
+++ resolved
@@ -1,18 +1,9 @@
 # -*- coding: utf-8 -*-
 """X.509 certificates."""
-<<<<<<< HEAD
-=======
-from __future__ import absolute_import, unicode_literals
->>>>>>> 28eb9095
 import glob
 import os
 from kombu.utils.encoding import bytes_to_str
 from celery.exceptions import SecurityError
-<<<<<<< HEAD
-
-=======
-from celery.five import values
->>>>>>> 28eb9095
 from .utils import crypto, reraise_errors
 
 __all__ = ['Certificate', 'CertStore', 'FSCertStore']
