# -*- coding: utf-8 -*-
"""SQLAlchemy session."""
from sqlalchemy import create_engine
from sqlalchemy.ext.declarative import declarative_base
from sqlalchemy.orm import sessionmaker
from sqlalchemy.pool import NullPool

from kombu.utils.compat import register_after_fork

ResultModelBase = declarative_base()

__all__ = ['SessionManager']


def _after_fork_cleanup_session(session):
    session._after_fork()


<<<<<<< HEAD
class SessionManager:
=======
class SessionManager(object):
    """Manage SQLAlchemy sessions."""
>>>>>>> 9c83c3f9

    def __init__(self):
        self._engines = {}
        self._sessions = {}
        self.forked = False
        self.prepared = False
        if register_after_fork is not None:
            register_after_fork(self, _after_fork_cleanup_session)

    def _after_fork(self):
        self.forked = True

    def get_engine(self, dburi, **kwargs):
        if self.forked:
            try:
                return self._engines[dburi]
            except KeyError:
                engine = self._engines[dburi] = create_engine(dburi, **kwargs)
                return engine
        else:
            return create_engine(dburi, poolclass=NullPool)

    def create_session(self, dburi, short_lived_sessions=False, **kwargs):
        engine = self.get_engine(dburi, **kwargs)
        if self.forked:
            if short_lived_sessions or dburi not in self._sessions:
                self._sessions[dburi] = sessionmaker(bind=engine)
            return engine, self._sessions[dburi]
        else:
            return engine, sessionmaker(bind=engine)

    def prepare_models(self, engine):
        if not self.prepared:
            ResultModelBase.metadata.create_all(engine)
            self.prepared = True

    def session_factory(self, dburi, **kwargs):
        engine, session = self.create_session(dburi, **kwargs)
        self.prepare_models(engine)
        return session()<|MERGE_RESOLUTION|>--- conflicted
+++ resolved
@@ -16,12 +16,8 @@
     session._after_fork()
 
 
-<<<<<<< HEAD
 class SessionManager:
-=======
-class SessionManager(object):
     """Manage SQLAlchemy sessions."""
->>>>>>> 9c83c3f9
 
     def __init__(self):
         self._engines = {}
