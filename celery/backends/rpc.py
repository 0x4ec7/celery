# -*- coding: utf-8 -*-
"""The ``RPC`` result backend for AMQP brokers.

RPC-style result backend, using reply-to and one queue per client.
"""
<<<<<<< HEAD
from kombu import Consumer, Exchange, Producer, Queue
=======
from __future__ import absolute_import, unicode_literals

import kombu
import time

>>>>>>> 9c83c3f9
from kombu.common import maybe_declare
from kombu.utils.compat import register_after_fork
from kombu.utils.objects import cached_property

from celery import current_task
from celery import states
from celery._state import task_join_will_block
<<<<<<< HEAD
from celery.utils.functional import dictfilter
from celery.utils.timeutils import maybe_s_to_ms
=======
from celery.five import items, range
>>>>>>> 9c83c3f9

from . import base
from .async import AsyncBackendMixin, BaseResultConsumer

__all__ = ['BacklogLimitExceeded', 'RPCBackend']


class BacklogLimitExceeded(Exception):
    """Too much state history to fast-forward."""


def _on_after_fork_cleanup_backend(backend):
    backend._after_fork()


class ResultConsumer(BaseResultConsumer):
    Consumer = kombu.Consumer

    _connection = None
    _consumer = None

    def __init__(self, *args, **kwargs):
        super().__init__(*args, **kwargs)
        self._create_binding = self.backend._create_binding

    def start(self, initial_task_id, no_ack=True, **kwargs):
        self._connection = self.app.connection()
        initial_queue = self._create_binding(initial_task_id)
        self._consumer = self.Consumer(
            self._connection.default_channel, [initial_queue],
            callbacks=[self.on_state_change], no_ack=no_ack,
            accept=self.accept)
        self._consumer.consume()

    def drain_events(self, timeout=None):
        if self._connection:
            return self._connection.drain_events(timeout=timeout)
        elif timeout:
            time.sleep(timeout)

    def stop(self):
        try:
            self._consumer.cancel()
        finally:
            self._connection.close()

    def on_after_fork(self):
        self._consumer = None
        if self._connection is not None:
            self._connection.collect()
            self._connection = None

    def consume_from(self, task_id):
        if self._consumer is None:
            return self.start(task_id)
        queue = self._create_binding(task_id)
        if not self._consumer.consuming_from(queue):
            self._consumer.add_queue(queue)
            self._consumer.consume()

    def cancel_for(self, task_id):
        if self._consumer:
            self._consumer.cancel_by_queue(self._create_binding(task_id).name)


class RPCBackend(base.Backend, AsyncBackendMixin):
    """Base class for the RPC result backend."""

    Exchange = kombu.Exchange
    Producer = kombu.Producer
    ResultConsumer = ResultConsumer

    #: Exception raised when there are too many messages for a task id.
    BacklogLimitExceeded = BacklogLimitExceeded

    persistent = False
    supports_autoexpire = True
    supports_native_join = True

    retry_policy = {
        'max_retries': 20,
        'interval_start': 0,
        'interval_step': 1,
        'interval_max': 1,
    }

    class Consumer(kombu.Consumer):
        """Consumer that requires manual declaration of queues."""

        auto_declare = False

    class Queue(kombu.Queue):
        """Queue that never caches declaration."""

        can_cache_declaration = False

    def __init__(self, app, connection=None, exchange=None, exchange_type=None,
                 persistent=None, serializer=None, auto_delete=True, **kwargs):
<<<<<<< HEAD
        super().__init__(app, **kwargs)
=======
        super(RPCBackend, self).__init__(app, **kwargs)
>>>>>>> 9c83c3f9
        conf = self.app.conf
        self._connection = connection
        self._out_of_band = {}
        self.persistent = self.prepare_persistent(persistent)
        self.delivery_mode = 2 if self.persistent else 1
        exchange = exchange or conf.result_exchange
        exchange_type = exchange_type or conf.result_exchange_type
        self.exchange = self._create_exchange(
            exchange, exchange_type, self.delivery_mode,
        )
        self.serializer = serializer or conf.result_serializer
        self.auto_delete = auto_delete
        self.result_consumer = self.ResultConsumer(
            self, self.app, self.accept,
            self._pending_results, self._pending_messages,
        )
        if register_after_fork is not None:
            register_after_fork(self, _on_after_fork_cleanup_backend)

    def _after_fork(self):
        # clear state for child processes.
        self._pending_results.clear()
        self.result_consumer._after_fork()

    def _create_exchange(self, name, type='direct', delivery_mode=2):
        # uses direct to queue routing (anon exchange).
        return self.Exchange(None)

    def _create_binding(self, task_id):
        """Create new binding for task with id."""
        # RPC backend caches the binding, as one queue is used for all tasks.
        return self.binding

    def on_task_call(self, producer, task_id):
        # Called every time a task is sent when using this backend.
        # We declare the queue we receive replies on in advance of sending
        # the message, but we skip this if running in the prefork pool
        # (task_join_will_block), as we know the queue is already declared.
        if not task_join_will_block():
            maybe_declare(self.binding(producer.channel), retry=True)

    def destination_for(self, task_id, request):
        """Get the destination for result by task id.

        Returns:
            Tuple[str, str]: tuple of ``(reply_to, correlation_id)``.
        """
        # Backends didn't always receive the `request`, so we must still
        # support old code that relies on current_task.
        try:
            request = request or current_task.request
        except AttributeError:
            raise RuntimeError(
                'RPC backend missing task request for {0!r}'.format(task_id))
        return request.reply_to, request.correlation_id or task_id

    def on_reply_declare(self, task_id):
        # Return value here is used as the `declare=` argument
        # for Producer.publish.
        # By default we don't have to declare anything when sending a result.
        pass

    def on_result_fulfilled(self, result):
        # This usually cancels the queue after the result is received,
        # but we don't have to cancel since we have one queue per process.
        pass

    def as_uri(self, include_password=True):
        return 'rpc://'

    def store_result(self, task_id, result, state,
                     traceback=None, request=None, **kwargs):
        """Send task return value and state."""
        routing_key, correlation_id = self.destination_for(task_id, request)
        if not routing_key:
            return
        with self.app.amqp.producer_pool.acquire(block=True) as producer:
            producer.publish(
                self._to_result(task_id, state, result, traceback, request),
                exchange=self.exchange,
                routing_key=routing_key,
                correlation_id=correlation_id,
                serializer=self.serializer,
                retry=True, retry_policy=self.retry_policy,
                declare=self.on_reply_declare(task_id),
                delivery_mode=self.delivery_mode,
            )
        return result

    def _to_result(self, task_id, state, result, traceback, request):
        return {
            'task_id': task_id,
            'status': state,
            'result': self.encode_result(result, state),
            'traceback': traceback,
            'children': self.current_task_children(request),
        }

    def on_out_of_band_result(self, task_id, message):
        # Callback called when a reply for a task is received,
        # but we have no idea what do do with it.
        # Since the result is not pending, we put it in a separate
        # buffer: probably it will become pending later.
        if self.result_consumer:
            self.result_consumer.on_out_of_band_result(message)
        self._out_of_band[task_id] = message

    def get_task_meta(self, task_id, backlog_limit=1000):
        buffered = self._out_of_band.pop(task_id, None)
        if buffered:
            return self._set_cache_by_message(task_id, buffered)

        # Polling and using basic_get
        latest_by_id = {}
        prev = None
        for acc in self._slurp_from_queue(task_id, self.accept, backlog_limit):
            tid = self._get_message_task_id(acc)
            prev, latest_by_id[tid] = latest_by_id.get(tid), acc
            if prev:
                # backends aren't expected to keep history,
                # so we delete everything except the most recent state.
                prev.ack()
                prev = None

        latest = latest_by_id.pop(task_id, None)
        for tid, msg in latest_by_id.items():
            self.on_out_of_band_result(tid, msg)

        if latest:
            latest.requeue()
            return self._set_cache_by_message(task_id, latest)
        else:
            # no new state, use previous
            try:
                return self._cache[task_id]
            except KeyError:
                # result probably pending.
                return {'status': states.PENDING, 'result': None}

    def _set_cache_by_message(self, task_id, message):
        payload = self._cache[task_id] = self.meta_from_decoded(
            message.payload)
        return payload

    def _slurp_from_queue(self, task_id, accept,
                          limit=1000, no_ack=False):
        with self.app.pool.acquire_channel(block=True) as (_, channel):
            binding = self._create_binding(task_id)(channel)
            binding.declare()

            for _ in range(limit):
                msg = binding.get(accept=accept, no_ack=no_ack)
                if not msg:
                    break
                yield msg
            else:
                raise self.BacklogLimitExceeded(task_id)

    def _get_message_task_id(self, message):
        try:
            # try property first so we don't have to deserialize
            # the payload.
            return message.properties['correlation_id']
        except (AttributeError, KeyError):
            # message sent by old Celery version, need to deserialize.
            return message.payload['task_id']

    def revive(self, channel):
        pass

    def reload_task_result(self, task_id):
        raise NotImplementedError(
            'reload_task_result is not supported by this backend.')

    def reload_group_result(self, task_id):
        """Reload group result, even if it has been previously fetched."""
        raise NotImplementedError(
            'reload_group_result is not supported by this backend.')

    def save_group(self, group_id, result):
        raise NotImplementedError(
            'save_group is not supported by this backend.')

    def restore_group(self, group_id, cache=True):
        raise NotImplementedError(
            'restore_group is not supported by this backend.')

    def delete_group(self, group_id):
        raise NotImplementedError(
            'delete_group is not supported by this backend.')

    def __reduce__(self, args=(), kwargs={}):
<<<<<<< HEAD
        return super().__reduce__(args, dict(
=======
        return super(RPCBackend, self).__reduce__(args, dict(
>>>>>>> 9c83c3f9
            kwargs,
            connection=self._connection,
            exchange=self.exchange.name,
            exchange_type=self.exchange.type,
            persistent=self.persistent,
            serializer=self.serializer,
            auto_delete=self.auto_delete,
            expires=self.expires,
        ))

    @property
    def binding(self):
        return self.Queue(
            self.oid, self.exchange, self.oid,
            durable=False,
            auto_delete=True,
            expires=self.expires,
        )

    @cached_property
    def oid(self):
        # cached here is the app OID: name of queue we receive results on.
        return self.app.oid<|MERGE_RESOLUTION|>--- conflicted
+++ resolved
@@ -3,15 +3,9 @@
 
 RPC-style result backend, using reply-to and one queue per client.
 """
-<<<<<<< HEAD
-from kombu import Consumer, Exchange, Producer, Queue
-=======
-from __future__ import absolute_import, unicode_literals
-
 import kombu
 import time
 
->>>>>>> 9c83c3f9
 from kombu.common import maybe_declare
 from kombu.utils.compat import register_after_fork
 from kombu.utils.objects import cached_property
@@ -19,12 +13,6 @@
 from celery import current_task
 from celery import states
 from celery._state import task_join_will_block
-<<<<<<< HEAD
-from celery.utils.functional import dictfilter
-from celery.utils.timeutils import maybe_s_to_ms
-=======
-from celery.five import items, range
->>>>>>> 9c83c3f9
 
 from . import base
 from .async import AsyncBackendMixin, BaseResultConsumer
@@ -123,11 +111,7 @@
 
     def __init__(self, app, connection=None, exchange=None, exchange_type=None,
                  persistent=None, serializer=None, auto_delete=True, **kwargs):
-<<<<<<< HEAD
         super().__init__(app, **kwargs)
-=======
-        super(RPCBackend, self).__init__(app, **kwargs)
->>>>>>> 9c83c3f9
         conf = self.app.conf
         self._connection = connection
         self._out_of_band = {}
@@ -320,11 +304,7 @@
             'delete_group is not supported by this backend.')
 
     def __reduce__(self, args=(), kwargs={}):
-<<<<<<< HEAD
         return super().__reduce__(args, dict(
-=======
-        return super(RPCBackend, self).__reduce__(args, dict(
->>>>>>> 9c83c3f9
             kwargs,
             connection=self._connection,
             exchange=self.exchange.name,
