# -*- coding: utf-8 -*-
"""
    celery.loaders.base
    ~~~~~~~~~~~~~~~~~~~

    Loader base class.

"""
from __future__ import absolute_import

import anyjson
import imp
import importlib
import os
import re
import sys

from datetime import datetime
from itertools import imap

from kombu.utils import cached_property
from kombu.utils.encoding import safe_str

from celery.datastructures import AttributeDict, DictAttribute
from celery.exceptions import ImproperlyConfigured
from celery.utils.imports import (
    import_from_cwd, symbol_by_name, NotAPackage, find_module,
)
from celery.utils.functional import maybe_list

BUILTIN_MODULES = frozenset()

ERROR_ENVVAR_NOT_SET = (
"""The environment variable {0!r} is not set,
and as such the configuration could not be loaded.
Please set this variable and make it point to
a configuration module.""")

<<<<<<< HEAD
_RACE_PROTECTION = False
=======
CONFIG_INVALID_NAME = """
Error: Module '%(module)s' doesn't exist, or it's not a valid \
Python module name.
"""

CONFIG_WITH_SUFFIX = CONFIG_INVALID_NAME + """
Did you mean '%(suggest)s'?
"""
>>>>>>> 35929b90


class BaseLoader(object):
    """The base class for loaders.

    Loaders handles,

        * Reading celery client/worker configurations.

        * What happens when a task starts?
            See :meth:`on_task_init`.

        * What happens when the worker starts?
            See :meth:`on_worker_init`.

        * What happens when the worker shuts down?
            See :meth:`on_worker_shutdown`.

        * What modules are imported to find tasks?

    """
    builtin_modules = BUILTIN_MODULES
    configured = False
    error_envvar_not_set = ERROR_ENVVAR_NOT_SET
    override_backends = {}
    worker_initialized = False

    _conf = None

    def __init__(self, app=None, **kwargs):
        from celery.app import app_or_default
        self.app = app_or_default(app)
        self.task_modules = set()

    def now(self, utc=True):
        if utc:
            return datetime.utcnow()
        return datetime.now()

    def on_task_init(self, task_id, task):
        """This method is called before a task is executed."""
        pass

    def on_process_cleanup(self):
        """This method is called after a task is executed."""
        pass

    def on_worker_init(self):
        """This method is called when the worker (:program:`celery worker`)
        starts."""
        pass

    def on_worker_shutdown(self):
        """This method is called when the worker (:program:`celery worker`)
        shuts down."""
        pass

    def on_worker_process_init(self):
        """This method is called when a child process starts."""
        pass

    def import_task_module(self, module):
        self.task_modules.add(module)
        return self.import_from_cwd(module)

    def import_module(self, module, package=None):
        return importlib.import_module(module, package=package)

    def import_from_cwd(self, module, imp=None, package=None):
        return import_from_cwd(module,
                self.import_module if imp is None else imp,
                package=package)

    def import_default_modules(self):
        return [self.import_task_module(m)
            for m in set(maybe_list(self.app.conf.CELERY_IMPORTS))
                   | set(maybe_list(self.app.conf.CELERY_INCLUDE))
                   | self.builtin_modules]

    def init_worker(self):
        if not self.worker_initialized:
            self.worker_initialized = True
            self.import_default_modules()
            self.on_worker_init()

    def shutdown_worker(self):
        self.on_worker_shutdown()

    def init_worker_process(self):
        self.on_worker_process_init()

    def config_from_envvar(self, variable_name, silent=False):
        module_name = os.environ.get(variable_name)
        if not module_name:
            if silent:
                return False
            raise ImproperlyConfigured(
                    self.error_envvar_not_set.format(module_name))
        return self.config_from_object(module_name, silent=silent)

    def config_from_object(self, obj, silent=False):
        if isinstance(obj, basestring):
            try:
                if '.' in obj:
                    obj = symbol_by_name(obj, imp=self.import_from_cwd)
                else:
                    obj = self.import_from_cwd(obj)
            except (ImportError, AttributeError):
                if silent:
                    return False
                raise
        if not hasattr(obj, '__getitem__'):
            obj = DictAttribute(obj)
        self._conf = obj
        return True

    def _import_config_module(self, name):
        try:
            self.find_module(name)
        except NotAPackage:
            if name.endswith('.py'):
                raise NotAPackage, NotAPackage(
                        CONFIG_WITH_SUFFIX % {
                            'module': name,
                            'suggest': name[:-3]}), sys.exc_info()[2]
            raise NotAPackage, NotAPackage(
                    CONFIG_INVALID_NAME % {
                        'module': name}), sys.exc_info()[2]
        else:
            return self.import_from_cwd(name)

    def find_module(self, module):
        return find_module(module)

    def cmdline_config_parser(self, args, namespace='celery',
                re_type=re.compile(r'\((\w+)\)'),
                extra_types={'json': anyjson.loads},
                override_types={'tuple': 'json',
                                'list': 'json',
                                'dict': 'json'}):
        from celery.app.defaults import Option, NAMESPACES
        namespace = namespace.upper()
        typemap = dict(Option.typemap, **extra_types)

        def getarg(arg):
            """Parse a single configuration definition from
            the command-line."""

            ## find key/value
            # ns.key=value|ns_key=value (case insensitive)
            key, value = arg.split('=', 1)
            key = key.upper().replace('.', '_')

            ## find namespace.
            # .key=value|_key=value expands to default namespace.
            if key[0] == '_':
                ns, key = namespace, key[1:]
            else:
                # find namespace part of key
                ns, key = key.split('_', 1)

            ns_key = (ns and ns + '_' or '') + key

            # (type)value makes cast to custom type.
            cast = re_type.match(value)
            if cast:
                type_ = cast.groups()[0]
                type_ = override_types.get(type_, type_)
                value = value[len(cast.group()):]
                value = typemap[type_](value)
            else:
                try:
                    value = NAMESPACES[ns][key].to_python(value)
                except ValueError as exc:
                    # display key name in error message.
                    raise ValueError('{0!r}: {1}'.format(ns_key, exc))
            return ns_key, value

        return dict(imap(getarg, args))

    def mail_admins(self, subject, body, fail_silently=False,
            sender=None, to=None, host=None, port=None,
            user=None, password=None, timeout=None,
            use_ssl=False, use_tls=False):
        message = self.mail.Message(sender=sender, to=to,
                                    subject=safe_str(subject),
                                    body=safe_str(body))
        mailer = self.mail.Mailer(host=host, port=port,
                                  user=user, password=password,
                                  timeout=timeout, use_ssl=use_ssl,
                                  use_tls=use_tls)
        mailer.send(message, fail_silently=fail_silently)

    def read_configuration(self):
        try:
            custom_config = os.environ['CELERY_CONFIG_MODULE']
        except KeyError:
            pass
        else:
            usercfg = self._import_config_module(custom_config)
            return DictAttribute(usercfg)
        return {}

    def autodiscover_tasks(self, packages, related_name='tasks'):
        self.task_modules.update(mod.__name__
            for mod in autodiscover_tasks(packages, related_name) if mod
        )

    @property
    def conf(self):
        """Loader configuration."""
        if self._conf is None:
            self._conf = self.read_configuration()
        return self._conf

    @cached_property
    def mail(self):
        return self.import_module('celery.utils.mail')


def autodiscover_tasks(packages, related_name='tasks'):
    global _RACE_PROTECTION

    if _RACE_PROTECTION:
        return
    _RACE_PROTECTION = True
    try:
        return [find_related_module(pkg, related_name) for pkg in packages]
    finally:
        _RACE_PROTECTION = False


def find_related_module(package, related_name):
    """Given a package name and a module name, tries to find that
    module."""

    try:
        pkg_path = importlib.import_module(package).__path__
    except AttributeError:
        return

    try:
        imp.find_module(related_name, pkg_path)
    except ImportError:
        return

    return importlib.import_module('{0}.{1}'.format(package, related_name))<|MERGE_RESOLUTION|>--- conflicted
+++ resolved
@@ -21,7 +21,7 @@
 from kombu.utils import cached_property
 from kombu.utils.encoding import safe_str
 
-from celery.datastructures import AttributeDict, DictAttribute
+from celery.datastructures import DictAttribute
 from celery.exceptions import ImproperlyConfigured
 from celery.utils.imports import (
     import_from_cwd, symbol_by_name, NotAPackage, find_module,
@@ -36,18 +36,15 @@
 Please set this variable and make it point to
 a configuration module.""")
 
-<<<<<<< HEAD
 _RACE_PROTECTION = False
-=======
 CONFIG_INVALID_NAME = """
-Error: Module '%(module)s' doesn't exist, or it's not a valid \
+Error: Module '{module}' doesn't exist, or it's not a valid \
 Python module name.
 """
 
 CONFIG_WITH_SUFFIX = CONFIG_INVALID_NAME + """
-Did you mean '%(suggest)s'?
-"""
->>>>>>> 35929b90
+Did you mean '{suggest}'?
+"""
 
 
 class BaseLoader(object):
@@ -170,12 +167,12 @@
         except NotAPackage:
             if name.endswith('.py'):
                 raise NotAPackage, NotAPackage(
-                        CONFIG_WITH_SUFFIX % {
-                            'module': name,
-                            'suggest': name[:-3]}), sys.exc_info()[2]
+                        CONFIG_WITH_SUFFIX.format(
+                            module=name,
+                            suggest=name[:-3])), sys.exc_info()[2]
             raise NotAPackage, NotAPackage(
-                    CONFIG_INVALID_NAME % {
-                        'module': name}), sys.exc_info()[2]
+                    CONFIG_INVALID_NAME.format(
+                        module=name)), sys.exc_info()[2]
         else:
             return self.import_from_cwd(name)
 
