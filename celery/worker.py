"""celery.worker"""
from carrot.connection import DjangoAMQPConnection
from celery.messaging import TaskConsumer
from celery.conf import DAEMON_CONCURRENCY, DAEMON_LOG_FILE
from celery.conf import SEND_CELERY_TASK_ERROR_EMAILS
from celery.log import setup_logger
from celery.registry import tasks
from celery.pool import TaskPool
from celery.datastructures import ExceptionInfo
from celery.backends import default_backend, default_periodic_status_backend
from celery.timer import EventTimer
from django.core.mail import mail_admins
from celery.monitoring import TaskTimerStats
import multiprocessing
import traceback
import threading
import logging
import signal
import socket
import time
import sys


# pep8.py borks on a inline signature separator and
# says "trailing whitespace" ;)
EMAIL_SIGNATURE_SEP = "-- "
TASK_FAIL_EMAIL_BODY = """
Task %%(name)s with id %%(id)s raised exception: %%(exc)s

The contents of the full traceback was:

%%(traceback)s

%(EMAIL_SIGNATURE_SEP)s
Just thought I'd let you know!
celeryd at %%(hostname)s.
""" % {"EMAIL_SIGNATURE_SEP": EMAIL_SIGNATURE_SEP}


class UnknownTask(Exception):
    """Got an unknown task in the queue. The message is requeued and
    ignored."""


def jail(task_id, task_name, func, args, kwargs):
    """Wraps the task in a jail, which catches all exceptions, and
    saves the status and result of the task execution to the task
    meta backend.

    If the call was successful, it saves the result to the task result
    backend, and sets the task status to ``"DONE"``.

    If the call results in an exception, it saves the exception as the task
    result, and sets the task status to ``"FAILURE"``.

    :param task_id: The id of the task.
    :param task_name: The name of the task.
    :param func: Callable object to execute.
    :param args: List of positional args to pass on to the function.
    :param kwargs: Keyword arguments mapping to pass on to the function.

    :returns: the function return value on success, or
        the exception instance on failure.

    """
    timer_stat = TaskTimerStats.start(task_id, task_name, args, kwargs)

    # See: http://groups.google.com/group/django-users/browse_thread/
    #       thread/78200863d0c07c6d/38402e76cf3233e8?hl=en&lnk=gst&
    #       q=multiprocessing#38402e76cf3233e8
    from django.db import connection
    connection.close()

    # Reset cache connection only if using memcached/libmemcached
    from django.core import cache
    # XXX At Opera we use a custom memcached backend that uses libmemcached
    # instead of libmemcache (cmemcache). Should find a better solution for
    # this, but for now "memcached" should probably be unique enough of a
    # string to not make problems.
    cache_backend = cache.settings.CACHE_BACKEND
    if hasattr(cache, "parse_backend_uri"):
        cache_scheme = cache.parse_backend_uri(cache_backend)[0]
    else:
        # Django <= 1.0.2
        cache_scheme = cache_backend.split(":", 1)[0]
    if "memcached" in cache_scheme:
        cache.cache.close()

    # Backend process cleanup
    default_backend.process_cleanup()

    try:
        result = func(*args, **kwargs)
    except (SystemExit, KeyboardInterrupt):
        raise
    except Exception, exc:
        default_backend.mark_as_failure(task_id, exc)
        retval = ExceptionInfo(sys.exc_info())
    else:
        default_backend.mark_as_done(task_id, result)
        retval = result
    finally:
        timer_stat.stop()

    return retval


class TaskWrapper(object):
    """Class wrapping a task to be run.

    :param task_name: see :attr:`task_name`.

    :param task_id: see :attr:`task_id`.

    :param task_func: see :attr:`task_func`

    :param args: see :attr:`args`

    :param kwargs: see :attr:`kwargs`.

    .. attribute:: task_name

        Kind of task. Must be a name registered in the task registry.

    .. attribute:: task_id

        UUID of the task.

    .. attribute:: task_func

        The tasks callable object.

    .. attribute:: args

        List of positional arguments to apply to the task.

    .. attribute:: kwargs

        Mapping of keyword arguments to apply to the task.

    .. attribute:: message

        The original message sent. Used for acknowledging the message.

    """
    success_msg = "Task %(name)s[%(id)s] processed: %(return_value)s"
    fail_msg = """
        Task %(name)s[%(id)s] raised exception: %(exc)s\n%(traceback)s
    """
    fail_email_subject = """
        [celery@%(hostname)s] Error: Task %(name)s (%(id)s): %(exc)s
    """
    fail_email_body = TASK_FAIL_EMAIL_BODY

    def __init__(self, task_name, task_id, task_func, args, kwargs,
            on_acknowledge=None, **opts):
        self.task_name = task_name
        self.task_id = task_id
        self.task_func = task_func
        self.args = args
        self.kwargs = kwargs
        self.logger = kwargs.get("logger")
        self.on_acknowledge = on_acknowledge
        for opt in ("success_msg", "fail_msg", "fail_email_subject",
                "fail_email_body"):
            setattr(self, opt, opts.get(opt, getattr(self, opt, None)))
        if not self.logger:
            self.logger = multiprocessing.get_logger()

    def __repr__(self):
        return '<%s: {name:"%s", id:"%s", args:"%s", kwargs:"%s"}>' % (
                self.__class__.__name__,
                self.task_name, self.task_id,
                self.args, self.kwargs)

    @classmethod
    def from_message(cls, message, message_data, logger):
        """Create a :class:`TaskWrapper` from a task message sent by
        :class:`celery.messaging.TaskPublisher`.

        :raises UnknownTask: if the message does not describe a task,
            the message is also rejected.

        :returns: :class:`TaskWrapper` instance.

        """
        task_name = message_data["task"]
        task_id = message_data["id"]
        args = message_data["args"]
        kwargs = message_data["kwargs"]

        # Convert any unicode keys in the keyword arguments to ascii.
        kwargs = dict([(key.encode("utf-8"), value)
                    for key, value in kwargs.items()])

        if task_name not in tasks:
            raise UnknownTask(task_name)
        task_func = tasks[task_name]
        return cls(task_name, task_id, task_func, args, kwargs,
                    on_acknowledge=message.ack, logger=logger)

    def extend_with_default_kwargs(self, loglevel, logfile):
        """Extend the tasks keyword arguments with standard task arguments.

        These are ``logfile``, ``loglevel``, ``task_id`` and ``task_name``.

        """
        task_func_kwargs = {"logfile": logfile,
                            "loglevel": loglevel,
                            "task_id": self.task_id,
                            "task_name": self.task_name}
        task_func_kwargs.update(self.kwargs)
        return task_func_kwargs

    def execute(self, loglevel=None, logfile=None):
        """Execute the task in a :func:`jail` and store return value
        and status in the task meta backend.

        :keyword loglevel: The loglevel used by the task.

        :keyword logfile: The logfile used by the task.

        """
        task_func_kwargs = self.extend_with_default_kwargs(loglevel, logfile)
<<<<<<< HEAD
        return jail(self.task_id, self.task_name, [
=======
        if self.on_acknowledge:
            self.on_acknowledge()
        return jail(self.task_id, [
>>>>>>> dcefebf5
                        self.task_func, self.args, task_func_kwargs])

    def on_success(self, ret_value, meta):
        """The handler used if the task was successfully processed (
        without raising an exception)."""
        task_id = meta.get("task_id")
        task_name = meta.get("task_name")
        msg = self.success_msg.strip() % {
                "id": task_id,
                "name": task_name,
                "return_value": ret_value}
        self.logger.info(msg)

    def on_failure(self, exc_info, meta):
        """The handler used if the task raised an exception."""
        task_id = meta.get("task_id")
        task_name = meta.get("task_name")
        context = {
            "hostname": socket.gethostname(),
            "id": task_id,
            "name": task_name,
            "exc": exc_info.exception,
            "traceback": exc_info.traceback,
        }
        self.logger.error(self.fail_msg.strip() % context)

        if SEND_CELERY_TASK_ERROR_EMAILS:
            subject = self.fail_email_subject.strip() % context
            body = self.fail_email_body.strip() % context
            mail_admins(subject, body, fail_silently=True)

    def execute_using_pool(self, pool, loglevel=None, logfile=None):
        """Like :meth:`execute`, but using the :mod:`multiprocessing` pool.

        :param pool: A :class:`multiprocessing.Pool` instance.

        :keyword loglevel: The loglevel used by the task.

        :keyword logfile: The logfile used by the task.

        :returns :class:`multiprocessing.AsyncResult` instance.

        """
        task_func_kwargs = self.extend_with_default_kwargs(loglevel, logfile)
        jail_args = [self.task_id, self.task_name, self.task_func,
                     self.args, task_func_kwargs]
        return pool.apply_async(jail, args=jail_args,
                callbacks=[self.on_success], errbacks=[self.on_failure],
                on_acknowledge=self.on_acknowledge,
                meta={"task_id": self.task_id, "task_name": self.task_name})


class PeriodicWorkController(threading.Thread):
    """A thread that continuously checks if there are
    :class:`celery.task.PeriodicTask`s waiting for execution, and executes
    them.

    Example

        >>> PeriodicWorkController().start()

    """

    def __init__(self):
        super(PeriodicWorkController, self).__init__()
        self._shutdown = threading.Event()
        self._stopped = threading.Event()

    def run(self):
        """Don't use :meth:`run`. use :meth:`start`."""
        while True:
            if self._shutdown.isSet():
                break
            default_periodic_status_backend.run_periodic_tasks()
            time.sleep(1)
        self._stopped.set() # indicate that we are stopped

    def stop(self):
        """Shutdown the thread."""
        self._shutdown.set()
        self._stopped.wait() # block until this thread is done


class WorkController(object):
    """Executes tasks waiting in the task queue.

    :param concurrency: see :attr:`concurrency`.

    :param logfile: see :attr:`logfile`.

    :param loglevel: see :attr:`loglevel`.


    .. attribute:: concurrency

        The number of simultaneous processes doing work (default:
        :const:`celery.conf.DAEMON_CONCURRENCY`)

    .. attribute:: loglevel

        The loglevel used (default: :const:`logging.INFO`)

    .. attribute:: logfile

        The logfile used, if no logfile is specified it uses ``stderr``
        (default: :const:`celery.conf.DAEMON_LOG_FILE`).

    .. attribute:: logger

        The :class:`logging.Logger` instance used for logging.

    .. attribute:: pool

        The :class:`multiprocessing.Pool` instance used.

    .. attribute:: task_consumer

        The :class:`celery.messaging.TaskConsumer` instance used.

    """
    loglevel = logging.ERROR
    concurrency = DAEMON_CONCURRENCY
    logfile = DAEMON_LOG_FILE
    _state = None

    def __init__(self, concurrency=None, logfile=None, loglevel=None,
            is_detached=False):
        self.loglevel = loglevel or self.loglevel
        self.concurrency = concurrency or self.concurrency
        self.logfile = logfile or self.logfile
        self.logger = setup_logger(loglevel, logfile)
        self.pool = TaskPool(self.concurrency, logger=self.logger)
        self.periodicworkcontroller = PeriodicWorkController()
        self.is_detached = is_detached
        self.amqp_connection = None
        self.task_consumer = None

    def close_connection(self):
        """Close the AMQP connection."""
        if self.task_consumer:
            self.task_consumer.close()
        if self.amqp_connection:
            self.amqp_connection.close()

    def reset_connection(self):
        """Reset the AMQP connection, and reinitialize the
        :class:`celery.messaging.TaskConsumer` instance.

        Resets the task consumer in :attr:`task_consumer`.

        """
        self.close_connection()
        self.amqp_connection = DjangoAMQPConnection()
        self.task_consumer = TaskConsumer(connection=self.amqp_connection)
        self.task_consumer.register_callback(self._message_callback)
        return self.task_consumer

    def connection_diagnostics(self):
        """Diagnose the AMQP connection, and reset connection if
        necessary."""
        connection = self.task_consumer.backend.channel.connection

        if not connection:
            self.logger.info(
                    "AMQP Connection has died, restoring connection.")
            self.reset_connection()

    def _message_callback(self, message_data, message):
        """The method called when we receive a message."""
        try:
            try:
                self.process_task(message_data, message)
            except ValueError:
                # execute_next_task didn't return a r/name/id tuple,
                # probably because it got an exception.
                pass
            except UnknownTask, exc:
                self.logger.info("Unknown task ignored: %s" % (exc))
            except Exception, exc:
                self.logger.critical("Message queue raised %s: %s\n%s" % (
                                exc.__class__, exc, traceback.format_exc()))
        except (SystemExit, KeyboardInterrupt):
            self.shutdown()

    def process_task(self, message_data, message):
        """Process task message by passing it to the pool of workers."""
        task = TaskWrapper.from_message(message, message_data,
                                        logger=self.logger)
        self.logger.info("Got task from broker: %s[%s]" % (
            task.task_name, task.task_id))
        self.logger.debug("Got a task: %s. Trying to execute it..." % task)

        result = task.execute_using_pool(self.pool, self.loglevel,
                                         self.logfile)

        self.logger.debug("Task %s has been executed asynchronously." % task)

        return result

    def shutdown(self):
        """Make sure ``celeryd`` exits cleanly."""
        # shut down the periodic work controller thread
        if self._state != "RUN":
            return
        self._state = "TERMINATE"
        self.periodicworkcontroller.stop()
        self.pool.terminate()
        self.close_connection()

    def run(self):
        """Starts the workers main loop."""
        self._state = "RUN"
        task_consumer = self.reset_connection()
        it = task_consumer.iterconsume(limit=None)

        self.pool.run()
        self.periodicworkcontroller.start()

        # If not running as daemon, and DEBUG logging level is enabled,
        # print pool PIDs and sleep for a second before we start.
        if self.logger.isEnabledFor(logging.DEBUG):
            self.logger.debug("Pool child processes: [%s]" % (
                "|".join(map(str, self.pool.get_worker_pids()))))
            if not self.is_detached:
                time.sleep(1)

        try:
            while True:
                it.next()
        except (SystemExit, KeyboardInterrupt):
            self.shutdown()<|MERGE_RESOLUTION|>--- conflicted
+++ resolved
@@ -222,13 +222,9 @@
 
         """
         task_func_kwargs = self.extend_with_default_kwargs(loglevel, logfile)
-<<<<<<< HEAD
-        return jail(self.task_id, self.task_name, [
-=======
         if self.on_acknowledge:
             self.on_acknowledge()
-        return jail(self.task_id, [
->>>>>>> dcefebf5
+        return jail(self.task_id, self.task_name, [
                         self.task_func, self.args, task_func_kwargs])
 
     def on_success(self, ret_value, meta):
