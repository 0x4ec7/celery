# -*- coding: utf-8 -*-
"""Custom maps, sets, sequences, and other data structures."""
import time

from collections import (
    Mapping, MutableMapping, MutableSet, Sequence as _Sequence,
    OrderedDict as _OrderedDict, deque,
)
from heapq import heapify, heappush, heappop
from itertools import chain, count
from queue import Empty
from typing import (
    Any, Callable, Dict, Iterable, Iterator,
    List, Sequence, Tuple, Optional, Union,
)

from .functional import first, uniq
from .text import match_case
from .typing import DictArgument

try:
    # pypy: dicts are ordered in recent versions
    from __pypy__ import reversed_dict as _dict_is_ordered
except ImportError:
    _dict_is_ordered = None

try:
    from django.utils.functional import LazyObject, LazySettings
except ImportError:
    class LazyObject:  # noqa
        pass
    LazySettings = LazyObject  # noqa

__all__ = [
    'AttributeDictMixin', 'AttributeDict', 'BufferMap', 'ChainMap',
    'ConfigurationView', 'DictAttribute', 'Evictable',
    'LimitedSet', 'Messagebuffer', 'OrderedDict',
    'force_mapping', 'lpmerge',
]

REPR_LIMITED_SET = """\
<{name}({size}): maxlen={0.maxlen}, expires={0.expires}, minlen={0.minlen}>\
"""

#: Dictionary key type (key: str) -> str
KeyCallback = Callable[[str], str]


def force_mapping(m: Any) -> Mapping:
    """Wrap object into supporting the mapping interface if necessary."""
    if isinstance(m, (LazyObject, LazySettings)):
        m = m._wrapped
    return DictAttribute(m) if not isinstance(m, Mapping) else m


def lpmerge(L: Mapping, R: Mapping) -> Mapping:
    """In place left precedent dictionary merge.

    Keeps values from `L`, if the value in `R` is :const:`None`.
    """
    setitem = L.__setitem__
    [setitem(k, v) for k, v in R.items() if v is not None]
    return L


class OrderedDict(_OrderedDict):
    """Dict where insertion order matters."""

    def _LRUkey(self) -> Any:
        # return value of od.keys does not support __next__,
        # but this version will also not create a copy of the list.
        return next(iter(self.keys()))


class AttributeDictMixin:
    """Mixin for Mapping interface that adds attribute access.

    I.e., `d.key -> d[key]`).
    """

    def __getattr__(self, k: str) -> Any:
        """`d.key -> d[key]`."""
        try:
            return self[k]
        except KeyError:
            raise AttributeError(
                '{0!r} object has no attribute {1!r}'.format(
                    type(self).__name__, k))

    def __setattr__(self, key: str, value: Any) -> None:
        """`d[key] = value -> d.key = value`."""
        self[key] = value


class AttributeDict(dict, AttributeDictMixin):
    """Dict subclass with attribute access."""


class DictAttribute:
    """Dict interface to attributes.

    `obj[k] -> obj.k`
    `obj[k] = val -> obj.k = val`
    """

    obj = None  # type: Mapping[Any, Any]

    def __init__(self, obj: Mapping) -> None:
        object.__setattr__(self, 'obj', obj)

    def __getattr__(self, key: str) -> Any:
        return getattr(self.obj, key)

    def __setattr__(self, key: str, value: Any) -> None:
        setattr(self.obj, key, value)

    def get(self, key: str, default: Any=None) -> Any:
        try:
            return self[key]
        except KeyError:
            return default

    def setdefault(self, key: str, default: Any) -> None:
        if key not in self:
            self[key] = default

    def __getitem__(self, key: str) -> Any:
        try:
            return getattr(self.obj, key)
        except AttributeError:
            raise KeyError(key)

    def __setitem__(self, key: str, value: Any) -> None:
        setattr(self.obj, key, value)

    def __contains__(self, key: str) -> bool:
        return hasattr(self.obj, key)

    def keys(self) -> Iterator[str]:
        return iter(dir(self.obj))

    def __iter__(self) -> Iterator[str]:
        return self.keys()

    def items(self) -> Iterator[Tuple[str, Any]]:
        for key in self.keys():
            yield key, getattr(self.obj, key)

    def values(self) -> Iterator[Any]:
        for key in self.keys():
            yield getattr(self.obj, key)
<<<<<<< HEAD
MutableMapping.register(DictAttribute)
=======
    itervalues = _iterate_values

    if sys.version_info[0] == 3:  # pragma: no cover
        items = _iterate_items
        keys = _iterate_keys
        values = _iterate_values
    else:

        def keys(self):
            # type: () -> List[Any]
            return list(self)

        def items(self):
            # type: () -> List[Tuple[Any, Any]]
            return list(self._iterate_items())

        def values(self):
            # type: () -> List[Any]
            return list(self._iterate_values())
MutableMapping.register(DictAttribute)  # noqa: E305
>>>>>>> b5b64945


class ChainMap(MutableMapping):
    """Key lookup on a sequence of maps."""

    key_t = None      # type: Optional[KeyCallback]
    changes = None    # type: Mapping
    defaults = None   # type: Sequence[Mapping]
    maps = None       # type: Sequence[Mapping]

    def __init__(self, *maps: Sequence[Mapping],
                 key_t: KeyCallback = None, **kwargs) -> None:
        maps = list(maps or [{}])
        self.__dict__.update(
            key_t=key_t,
            maps=maps,
            changes=maps[0],
            defaults=maps[1:],
        )

    def add_defaults(self, d: Mapping) -> None:
        d = force_mapping(d)
        self.defaults.insert(0, d)
        self.maps.insert(1, d)

    def pop(self, key: str, *default: Tuple[Any]) -> Any:
        try:
            return self.maps[0].pop(key, *default)
        except KeyError:
            raise KeyError(
                'Key not found in the first mapping: {!r}'.format(key))

    def __missing__(self, key: str) -> Any:
        raise KeyError(key)

    def _key(self, key: str) -> str:
        return self.key_t(key) if self.key_t is not None else key

    def __getitem__(self, key: str) -> Any:
        _key = self._key(key)
        for mapping in self.maps:
            try:
                return mapping[_key]
            except KeyError:
                pass
        return self.__missing__(key)

    def __setitem__(self, key: str, value: Any) -> None:
        self.changes[self._key(key)] = value

    def __delitem__(self, key: str) -> None:
        try:
            del self.changes[self._key(key)]
        except KeyError:
            raise KeyError('Key not found in first mapping: {0!r}'.format(key))

    def clear(self) -> None:
        self.changes.clear()

    def get(self, key: str, default: Optional[Any]=None) -> Any:
        try:
            return self[self._key(key)]
        except KeyError:
            return default

    def __len__(self) -> int:
        return len(set().union(*self.maps))

    def __iter__(self) -> Iterator[str]:
        return self.keys()

    def __contains__(self, key: str) -> bool:
        key = self._key(key)
        return any(key in m for m in self.maps)

    def __bool__(self) -> bool:
        return any(self.maps)

    def setdefault(self, key: str, default: Any) -> None:
        key = self._key(key)
        if key not in self:
            self[key] = default

    def update(self, *args: Tuple[Mapping], **kwargs: Dict[Any, Any]) -> None:
        self.changes.update(*args, **kwargs)

    def __repr__(self) -> str:
        return '{0.__class__.__name__}({1})'.format(
            self, ', '.join(map(repr, self.maps)))

    @classmethod
    def fromkeys(cls, iterable: Union[Sequence[str], Iterator[str]],
                 *args: Tuple[Any]) -> 'ChainMap':
        """Create a ChainMap with a single dict created from the iterable."""
        return cls(dict.fromkeys(iterable, *args))

    def copy(self) -> 'ChainMap':
        """Copy chainmap.

        Returns:
            ChainMap: new chainmap or subclass with a new copy of
            ``maps[0]`` and refs to ``maps[1:]``.
        """
        return self.__class__(self.maps[0].copy(), *self.maps[1:])

    def _iter(self, op: Callable[[Mapping], Iterator]) -> Iterator:
        # defaults must be first in the stream, so values in
        # changes take precedence.
        # pylint: disable=bad-reversed-sequence
        #   Someone should teach pylint about properties.
        return chain(*[op(d) for d in reversed(self.maps)])

    def keys(self) -> Iterator[str]:
        return uniq(self._iter(lambda d: d.keys()))

    def items(self) -> Iterator[Tuple[str, Any]]:
        return ((key, self[key]) for key in self)

    def values(self) -> Iterator[Any]:
        return (self[key] for key in self)


class ConfigurationView(ChainMap, AttributeDictMixin):
    """A view over an applications configuration dictionaries.

    Custom (but older) version of :class:`collections.ChainMap`.

    If the key does not exist in ``changes``, the ``defaults``
    dictionaries are consulted.

    Arguments:
        changes (Mapping): Map of configuration changes.
        defaults (List[Mapping]): List of dictionaries containing
            the default configuration.
    """

    def __init__(self, changes: Optional[Mapping],
                 defaults: Sequence[Mapping] = None,
                 keys: List[str] = None,
                 prefix: str = None) -> None:
        defaults = [] if defaults is None else defaults
        super().__init__(changes, *defaults)
        self.__dict__.update(
            prefix=prefix.rstrip('_') + '_' if prefix else prefix,
            _keys=keys,
        )

    def _to_keys(self, key: str) -> Tuple[str]:
        prefix = self.prefix
        if prefix:
            pkey = prefix + key if not key.startswith(prefix) else key
            return match_case(pkey, prefix), key
        return key,

    def __getitem__(self, key: str) -> Any:
        # type: (str) -> Any
        keys = self._to_keys(key)
        getitem = super(ConfigurationView, self).__getitem__
        for k in keys + (
                tuple(f(key) for f in self._keys) if self._keys else ()):
            try:
                return getitem(k)
            except KeyError:
                pass
        try:
            # support subclasses implementing __missing__
            return self.__missing__(key)
        except KeyError:
            if len(keys) > 1:
                raise KeyError(
                    'Key not found: {0!r} (with prefix: {0!r})'.format(*keys))
            raise

    def __setitem__(self, key: str, value: Any) -> None:
        self.changes[self._key(key)] = value

    def first(self, *keys: Tuple[str]) -> Any:
        return first(None, (self.get(key) for key in keys))

    def get(self, key: str, default: Optional[Any]=None) -> Any:
        try:
            return self[key]
        except KeyError:
            return default

    def clear(self) -> None:
        """Remove all changes, but keep defaults."""
        self.changes.clear()

    def __contains__(self, key: str) -> bool:
        keys = self._to_keys(key)
        return any(any(k in m for k in keys) for m in self.maps)

    def swap_with(self, other: 'ConfigurationView') -> None:
        changes = other.__dict__['changes']
        defaults = other.__dict__['defaults']
        self.__dict__.update(
            changes=changes,
            defaults=defaults,
            key_t=other.__dict__['key_t'],
            prefix=other.__dict__['prefix'],
            maps=[changes] + defaults
        )


class LimitedSet:
    """Kind-of Set (or priority queue) with limitations.

    Good for when you need to test for membership (`a in set`),
    but the set should not grow unbounded.

    ``maxlen`` is enforced at all times, so if the limit is reached
    we'll also remove non-expired items.

    You can also configure ``minlen``: this is the minimal residual size
    of the set.

    All arguments are optional, and no limits are enabled by default.

    Arguments:
        maxlen (int): Optional max number of items.
            Adding more items than ``maxlen`` will result in immediate
            removal of items sorted by oldest insertion time.

        expires (float): TTL for all items.
            Expired items are purged as keys are inserted.

        minlen (int): Minimal residual size of this set.
            .. versionadded:: 4.0

            Value must be less than ``maxlen`` if both are configured.

            Older expired items will be deleted, only after the set
            exceeds ``minlen`` number of items.

        data (Sequence): Initial data to initialize set with.
            Can be an iterable of ``(key, value)`` pairs,
            a dict (``{key: insertion_time}``), or another instance
            of :class:`LimitedSet`.

    Example:
        >>> s = LimitedSet(maxlen=50000, expires=3600, minlen=4000)
        >>> for i in range(60000):
        ...     s.add(i)
        ...     s.add(str(i))
        ...
        >>> 57000 in s  # last 50k inserted values are kept
        True
        >>> '10' in s  # '10' did expire and was purged from set.
        False
        >>> len(s)  # maxlen is reached
        50000
        >>> s.purge(now=time.time() + 7200)  # clock + 2 hours
        >>> len(s)  # now only minlen items are cached
        4000
        >>>> 57000 in s  # even this item is gone now
        False
    """

    max_heap_percent_overload = 15

    def __init__(self,
                 maxlen: Optional[int]=0,
                 expires: Optional[int]=0,
                 data: Optional[DictArgument]=None,
                 minlen: Optional[int]=0) -> None:
        self.maxlen = 0 if maxlen is None else maxlen
        self.minlen = 0 if minlen is None else minlen
        self.expires = 0 if expires is None else expires

        # type: Mapping[str, Any]
        self._data = {}

        # type: Sequence[Tuple[float, Any]]
        self._heap = []

        if data:
            # import items from data
            self.update(data)

        if not self.maxlen >= self.minlen >= 0:
            raise ValueError(
                'minlen must be a positive number, less or equal to maxlen.')
        if self.expires < 0:
            raise ValueError('expires cannot be negative!')

    def _refresh_heap(self) -> None:
        """Time consuming recreating of heap. Don't run this too often."""
        self._heap[:] = [entry for entry in self._data.values()]
        heapify(self._heap)

    def _maybe_refresh_heap(self) -> None:
        if self._heap_overload >= self.max_heap_percent_overload:
            self._refresh_heap()

    def clear(self) -> None:
        """Clear all data, start from scratch again."""
        self._data.clear()
        self._heap[:] = []

    def add(self, item: Any, now: Optional[float]=None) -> None:
        """Add a new item, or reset the expiry time of an existing item."""
        now = now or time.time()
        if item in self._data:
            self.discard(item)
        entry = (now, item)
        self._data[item] = entry
        heappush(self._heap, entry)
        if self.maxlen and len(self._data) >= self.maxlen:
            self.purge()

    def update(self, other: Optional[DictArgument]) -> None:
        """Update this set from other LimitedSet, dict or iterable."""
        if not other:
            return
        if isinstance(other, LimitedSet):
            self._data.update(other._data)
            self._refresh_heap()
            self.purge()
        elif isinstance(other, dict):
            # revokes are sent as a dict
            for key, inserted in other.items():
                if isinstance(inserted, (tuple, list)):
                    # in case someone uses ._data directly for sending update
                    inserted = inserted[0]
                if not isinstance(inserted, float):
                    raise ValueError(
                        'Expecting float timestamp, got type '
                        '{0!r} with value: {1}'.format(
                            type(inserted), inserted))
                self.add(key, inserted)
        else:
            # XXX AVOID THIS, it could keep old data if more parties
            # exchange them all over and over again
            for obj in other:
                self.add(obj)

    def discard(self, item: Any) -> None:
        # mark an existing item as removed. If KeyError is not found, pass.
        self._data.pop(item, None)
        self._maybe_refresh_heap()
    pop_value = discard

    def purge(self, now: Optional[float]=None) -> None:
        """Check oldest items and remove them if needed.

        Arguments:
            now (float): Time of purging -- by default right now.
                This can be useful for unit testing.
        """
        now = now or time.time()
        now = now() if isinstance(now, Callable) else now
        if self.maxlen:
            while len(self._data) > self.maxlen:
                self.pop()
        # time based expiring:
        if self.expires:
            while len(self._data) > self.minlen >= 0:
                inserted_time, _ = self._heap[0]
                if inserted_time + self.expires > now:
                    break  # oldest item hasn't expired yet
                self.pop()

    def pop(self, default: Optional[Any]=None) -> None:
        """Remove and return the oldest item, or :const:`None` when empty."""
        while self._heap:
            _, item = heappop(self._heap)
            try:
                self._data.pop(item)
            except KeyError:
                pass
            else:
                return item
        return default

    def as_dict(self) -> Dict:
        """Whole set as serializable dictionary.

        Example:
            >>> s = LimitedSet(maxlen=200)
            >>> r = LimitedSet(maxlen=200)
            >>> for i in range(500):
            ...     s.add(i)
            ...
            >>> r.update(s.as_dict())
            >>> r == s
            True
        """
        return {key: inserted for inserted, key in self._data.values()}

    def __eq__(self, other: 'LimitedSet') -> bool:
        return self._data == other._data

    def __ne__(self, other: 'LimitedSet') -> bool:
        return not self.__eq__(other)

    def __repr__(self) -> str:
        return REPR_LIMITED_SET.format(
            self, name=type(self).__name__, size=len(self),
        )

    def __iter__(self) -> Iterable[Any]:
        return (i for _, i in sorted(self._data.values()))

    def __len__(self) -> int:
        return len(self._data)

    def __contains__(self, key: str) -> bool:
        return key in self._data

    def __reduce__(self) -> Tuple:
        return self.__class__, (
            self.maxlen, self.expires, self.as_dict(), self.minlen)

    def __bool__(self) -> bool:
        return bool(self._data)

    @property
    def _heap_overload(self) -> float:
        """Compute how much is heap bigger than data [percents]."""
        return len(self._heap) * 100 / max(len(self._data), 1) - 100
MutableSet.register(LimitedSet)  # noqa: E305


class Evictable:
    """Mixin for classes supporting the ``evict`` method."""

    Empty = Empty  # type: Exception

    def evict(self) -> None:
        """Force evict until maxsize is enforced."""
        self._evict(range=count)

    def _evict(self, limit=100, range=range):
        try:
            [self._evict1() for _ in range(limit)]
        except IndexError:
            pass

    def _evict1(self) -> None:
        if self._evictcount <= self.maxsize:
            raise IndexError()
        try:
            self._pop_to_evict()
        except self.Empty:
            raise IndexError()


class Messagebuffer(Evictable):
    """A buffer of pending messages."""

    Empty = Empty

    def __init__(self,
                 maxsize: Optional[int],
                 iterable: Optional[Iterable]=None, deque: Any=deque) -> None:
        self.maxsize = maxsize
        self.data = deque(iterable or [])  # type: deque

        self._append = self.data.append    # type: Callable[[Any], None]
        self._pop = self.data.popleft      # type: Callable[[], Any]
        self._len = self.data.__len__      # type: Callable[[], int]
        self._extend = self.data.extend    # type: Callable[[Iterable], None]

    def put(self, item: Any) -> None:
        self._append(item)
        self.maxsize and self._evict()

    def extend(self, it: Iterable) -> None:
        self._extend(it)
        self.maxsize and self._evict()

    def take(self, *default: Tuple[Any]) -> Any:
        try:
            return self._pop()
        except IndexError:
            if default:
                return default[0]
            raise self.Empty()

    def _pop_to_evict(self) -> Any:
        return self.take()

    def __repr__(self) -> str:
        return '<{0}: {1}/{2}>'.format(
            type(self).__name__, len(self), self.maxsize,
        )

    def __iter__(self) -> Iterator:
        while 1:
            try:
                yield self._pop()
            except IndexError:
                break

    def __len__(self) -> int:
        return self._len()

    def __contains__(self, item: Any) -> bool:
        return item in self.data

    def __reversed__(self) -> Iterable:
        return reversed(self.data)

    def __getitem__(self, index: int) -> Any:
        return self.data[index]

    @property
    def _evictcount(self) -> int:
        return len(self)
<<<<<<< HEAD
_Sequence.register(Messagebuffer)
=======
Sequence.register(Messagebuffer)  # noqa: E305
>>>>>>> b5b64945


class BufferMap(OrderedDict, Evictable):
    """Map of buffers."""

    Buffer = Messagebuffer

    maxsize = None
    total = 0
    bufmaxsize = None

    def __init__(self,
                 maxsize: Optional[int],
                 iterable: Optional[Iterable]=None,
                 bufmaxsize: Optional[int]=1000) -> None:
        super().__init__()
        self.maxsize = maxsize
        self.bufmaxsize = bufmaxsize
        if iterable:
            self.update(iterable)

        # type: int
        self.total = sum(len(buf) for buf in self.items())

    def put(self, key: Any, item: Any) -> None:
        self._get_or_create_buffer(key).put(item)
        self.total += 1
        self.move_to_end(key)   # least recently used.
        self.maxsize and self._evict()

    def extend(self, key: Any, it: Iterable) -> None:
        self._get_or_create_buffer(key).extend(it)
        self.total += len(it)
        self.maxsize and self._evict()

    def take(self, key: Any, *default: Tuple[Any]) -> Any:
        item, throw = None, False
        try:
            buf = self[key]
        except KeyError:
            throw = True
        else:
            try:
                item = buf.take()
                self.total -= 1
            except self.Empty:
                throw = True
            else:
                self.move_to_end(key)  # mark as LRU

        if throw:
            if default:
                return default[0]
            raise self.Empty()
        return item

    def _get_or_create_buffer(self, key: Any) -> Messagebuffer:
        try:
            return self[key]
        except KeyError:
            buf = self[key] = self._new_buffer()
            return buf

    def _new_buffer(self) -> Messagebuffer:
        return self.Buffer(maxsize=self.bufmaxsize)

    def _LRUpop(self, *default: Tuple[Any]) -> Any:
        return self[self._LRUkey()].take(*default)

    def _pop_to_evict(self) -> None:
        for i in range(100):
            key = self._LRUkey()
            buf = self[key]
            try:
                buf.take()
            except (IndexError, self.Empty):
                # buffer empty, remove it from mapping.
                self.pop(key)
            else:
                # we removed one item
                self.total -= 1
                # if buffer is empty now, remove it from mapping.
                if not len(buf):
                    self.pop(key)
                else:
                    # move to least recently used.
                    self.move_to_end(key)
                break

    def __repr__(self) -> str:
        return '<{0}: {1}/{2}>'.format(
            type(self).__name__, self.total, self.maxsize,
        )

    @property
    def _evictcount(self) -> int:
        return self.total<|MERGE_RESOLUTION|>--- conflicted
+++ resolved
@@ -3,7 +3,7 @@
 import time
 
 from collections import (
-    Mapping, MutableMapping, MutableSet, Sequence as _Sequence,
+    Mapping, MutableMapping, MutableSet,
     OrderedDict as _OrderedDict, deque,
 )
 from heapq import heapify, heappush, heappop
@@ -149,30 +149,7 @@
     def values(self) -> Iterator[Any]:
         for key in self.keys():
             yield getattr(self.obj, key)
-<<<<<<< HEAD
-MutableMapping.register(DictAttribute)
-=======
-    itervalues = _iterate_values
-
-    if sys.version_info[0] == 3:  # pragma: no cover
-        items = _iterate_items
-        keys = _iterate_keys
-        values = _iterate_values
-    else:
-
-        def keys(self):
-            # type: () -> List[Any]
-            return list(self)
-
-        def items(self):
-            # type: () -> List[Tuple[Any, Any]]
-            return list(self._iterate_items())
-
-        def values(self):
-            # type: () -> List[Any]
-            return list(self._iterate_values())
 MutableMapping.register(DictAttribute)  # noqa: E305
->>>>>>> b5b64945
 
 
 class ChainMap(MutableMapping):
@@ -683,11 +660,7 @@
     @property
     def _evictcount(self) -> int:
         return len(self)
-<<<<<<< HEAD
-_Sequence.register(Messagebuffer)
-=======
 Sequence.register(Messagebuffer)  # noqa: E305
->>>>>>> b5b64945
 
 
 class BufferMap(OrderedDict, Evictable):
