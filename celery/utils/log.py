from __future__ import absolute_import

import logging
import sys
import threading
import traceback

try:
    from multiprocessing import current_process
    from multiprocessing import util as mputil
except ImportError:
    current_process = mputil = None  # noqa

from kombu.log import LOG_LEVELS

from .encoding import safe_str
from .term import colored

_process_aware = False

<<<<<<< HEAD
=======
LOG_LEVELS = dict(logging._levelNames)
LOG_LEVELS["FATAL"] = logging.FATAL
LOG_LEVELS[logging.FATAL] = "FATAL"

is_py3k = sys.version_info >= (3, 0)

>>>>>>> 0a166120

class ColorFormatter(logging.Formatter):
    #: Loglevel -> Color mapping.
    COLORS = colored().names
    colors = {"DEBUG": COLORS["blue"], "WARNING": COLORS["yellow"],
              "ERROR": COLORS["red"], "CRITICAL": COLORS["magenta"]}

    def __init__(self, msg, use_color=True):
        logging.Formatter.__init__(self, msg)
        self.use_color = use_color

    def formatException(self, ei):
        r = logging.Formatter.formatException(self, ei)
        if isinstance(r, str) and not is_py3k:
            return safe_str(r)
        return r

    def format(self, record):
        levelname = record.levelname
        color = self.colors.get(levelname)

        if self.use_color and color:
            try:
                record.msg = str(color(safe_str(record.msg)))
            except Exception, exc:
                record.msg = "<Unrepresentable %r: %r>" % (
                        type(record.msg), exc)
                record.exc_info = sys.exc_info()

        if not is_py3k:
            # Very ugly, but have to make sure processName is supported
            # by foreign logger instances.
            # (processName is always supported by Python 2.7)
            if "processName" not in record.__dict__:
                process_name = (current_process and
                                current_process()._name or "")
                record.__dict__["processName"] = process_name
        return safe_str(logging.Formatter.format(self, record))


class LoggingProxy(object):
    """Forward file object to :class:`logging.Logger` instance.

    :param logger: The :class:`logging.Logger` instance to forward to.
    :param loglevel: Loglevel to use when writing messages.

    """
    mode = "w"
    name = None
    closed = False
    loglevel = logging.ERROR
    _thread = threading.local()

    def __init__(self, logger, loglevel=None):
        self.logger = logger
        self.loglevel = loglevel or self.logger.level or self.loglevel
        if not isinstance(self.loglevel, int):
            self.loglevel = LOG_LEVELS[self.loglevel.upper()]
        self._safewrap_handlers()

    def _safewrap_handlers(self):
        """Make the logger handlers dump internal errors to
        `sys.__stderr__` instead of `sys.stderr` to circumvent
        infinite loops."""

        def wrap_handler(handler):                  # pragma: no cover

            class WithSafeHandleError(logging.Handler):

                def handleError(self, record):
                    exc_info = sys.exc_info()
                    try:
                        try:
                            traceback.print_exception(exc_info[0],
                                                      exc_info[1],
                                                      exc_info[2],
                                                      None, sys.__stderr__)
                        except IOError:
                            pass    # see python issue 5971
                    finally:
                        del(exc_info)

            handler.handleError = WithSafeHandleError().handleError

        return map(wrap_handler, self.logger.handlers)

    def write(self, data):
        if getattr(self._thread, "recurse_protection", False):
            # Logger is logging back to this file, so stop recursing.
            return
        """Write message to logging object."""
        data = data.strip()
        if data and not self.closed:
            self._thread.recurse_protection = True
            try:
                self.logger.log(self.loglevel, data)
            finally:
                self._thread.recurse_protection = False

    def writelines(self, sequence):
        """`writelines(sequence_of_strings) -> None`.

        Write the strings to the file.

        The sequence can be any iterable object producing strings.
        This is equivalent to calling :meth:`write` for each string.

        """
        for part in sequence:
            self.write(part)

    def flush(self):
        """This object is not buffered so any :meth:`flush` requests
        are ignored."""
        pass

    def close(self):
        """When the object is closed, no write requests are forwarded to
        the logging object anymore."""
        self.closed = True

    def isatty(self):
        """Always returns :const:`False`. Just here for file support."""
        return False

    def fileno(self):
        return None


def _patch_logger_class():
    """Make sure process name is recorded when loggers are used."""

    try:
        from multiprocessing.process import current_process
    except ImportError:
        current_process = None  # noqa

    logging._acquireLock()
    try:
        OldLoggerClass = logging.getLoggerClass()
        if not getattr(OldLoggerClass, '_process_aware', False):

            class ProcessAwareLogger(OldLoggerClass):
                _process_aware = True

                def makeRecord(self, *args, **kwds):
                    record = OldLoggerClass.makeRecord(self, *args, **kwds)
                    if current_process:
                        record.processName = current_process()._name
                    else:
                        record.processName = ""
                    return record
            logging.setLoggerClass(ProcessAwareLogger)
    finally:
        logging._releaseLock()


def ensure_process_aware_logger():
    global _process_aware

    if not _process_aware:
        _patch_logger_class()
        _process_aware = True


def get_multiprocessing_logger():
    return mputil.get_logger() if mputil else None


def reset_multiprocessing_logger():
    if mputil and hasattr(mputil, "_logger"):
        mputil._logger = None<|MERGE_RESOLUTION|>--- conflicted
+++ resolved
@@ -18,15 +18,8 @@
 
 _process_aware = False
 
-<<<<<<< HEAD
-=======
-LOG_LEVELS = dict(logging._levelNames)
-LOG_LEVELS["FATAL"] = logging.FATAL
-LOG_LEVELS[logging.FATAL] = "FATAL"
-
 is_py3k = sys.version_info >= (3, 0)
 
->>>>>>> 0a166120
 
 class ColorFormatter(logging.Formatter):
     #: Loglevel -> Color mapping.
