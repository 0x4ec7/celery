# -*- coding: utf-8 -*-
<<<<<<< HEAD
"""Object related utilities including introspection, etc."""
from typing import Any, Callable, Set, Sequence
=======
"""Object related utilities, including introspection, etc."""
from __future__ import absolute_import, unicode_literals
>>>>>>> 9c83c3f9

__all__ = ['Bunch', 'FallbackContext', 'mro_lookup']


class Bunch:
    """Object that enables you to modify attributes."""

    def __init__(self, **kwargs) -> None:
        self.__dict__.update(kwargs)


def mro_lookup(cls: Any, attr: str,
               stop: Set=set(), monkey_patched: Sequence=[]) -> Any:
    """Return the first node by MRO order that defines an attribute.

    Arguments:
        cls (Any): Child class to traverse.
        attr (str): Name of attribute to find.
        stop (Set[Any]): A set of types that if reached will stop
            the search.
        monkey_patched (Sequence): Use one of the stop classes
            if the attributes module origin isn't in this list.
            Used to detect monkey patched attributes.

    Returns:
        Any: The attribute value, or :const:`None` if not found.
    """
    for node in cls.mro():
        if node in stop:
            try:
                value = node.__dict__[attr]
                module_origin = value.__module__
            except (AttributeError, KeyError):
                pass
            else:
                if module_origin not in monkey_patched:
                    return node
            return
        if attr in node.__dict__:
            return node


<<<<<<< HEAD
class FallbackContext:
    """The built-in ``@contextmanager`` utility does not work well
=======
class FallbackContext(object):
    """Context workaround.

    The built-in ``@contextmanager`` utility does not work well
>>>>>>> 9c83c3f9
    when wrapping other contexts, as the traceback is wrong when
    the wrapped context raises.

    This solves this problem and can be used instead of ``@contextmanager``
    in this example::

        @contextmanager
        def connection_or_default_connection(connection=None):
            if connection:
                # user already has a connection, shouldn't close
                # after use
                yield connection
            else:
                # must've new connection, and also close the connection
                # after the block returns
                with create_new_connection() as connection:
                    yield connection

    This wrapper can be used instead for the above like this::

        def connection_or_default_connection(connection=None):
            return FallbackContext(connection, create_new_connection)
    """

    def __init__(self, provided: Any, fallback: Callable,
                 *fb_args, **fb_kwargs) -> None:
        self.provided = provided
        self.fallback = fallback
        self.fb_args = fb_args
        self.fb_kwargs = fb_kwargs
        self._context = None

    def __enter__(self) -> Any:
        if self.provided is not None:
            return self.provided
        context = self._context = self.fallback(
            *self.fb_args, **self.fb_kwargs
        ).__enter__()
        return context

    def __exit__(self, *exc_info) -> Any:
        if self._context is not None:
            return self._context.__exit__(*exc_info)<|MERGE_RESOLUTION|>--- conflicted
+++ resolved
@@ -1,11 +1,6 @@
 # -*- coding: utf-8 -*-
-<<<<<<< HEAD
-"""Object related utilities including introspection, etc."""
+"""Object related utilities, including introspection, etc."""
 from typing import Any, Callable, Set, Sequence
-=======
-"""Object related utilities, including introspection, etc."""
-from __future__ import absolute_import, unicode_literals
->>>>>>> 9c83c3f9
 
 __all__ = ['Bunch', 'FallbackContext', 'mro_lookup']
 
@@ -48,15 +43,10 @@
             return node
 
 
-<<<<<<< HEAD
 class FallbackContext:
-    """The built-in ``@contextmanager`` utility does not work well
-=======
-class FallbackContext(object):
     """Context workaround.
 
     The built-in ``@contextmanager`` utility does not work well
->>>>>>> 9c83c3f9
     when wrapping other contexts, as the traceback is wrong when
     the wrapped context raises.
 
