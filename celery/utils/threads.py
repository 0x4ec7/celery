# -*- coding: utf-8 -*-
"""
    celery.utils.threads
    ~~~~~~~~~~~~~~~~~~~~

    Threading utilities.

"""
from __future__ import absolute_import, print_function

import os
import socket
import sys
import threading
import traceback

from contextlib import contextmanager

from celery.local import Proxy
from celery.five import THREAD_TIMEOUT_MAX, items

USE_FAST_LOCALS = os.environ.get('USE_FAST_LOCALS')
PY3 = sys.version_info[0] == 3
NEW_EVENT = (sys.version_info[0] == 3) and (sys.version_info[1] >= 3)

<<<<<<< HEAD
=======
_Thread = threading.Thread
_Event = threading.Event if NEW_EVENT else threading._Event
active_count = (getattr(threading, 'active_count', None) or
                threading.activeCount)


class Event(_Event):

    if not hasattr(_Event, 'is_set'):     # pragma: no cover
        is_set = _Event.isSet


class Thread(_Thread):
>>>>>>> 3197bf3e

class bgThread(threading.Thread):

    def __init__(self, name=None, **kwargs):
        super(bgThread, self).__init__()
        self._is_shutdown = threading.Event()
        self._is_stopped = threading.Event()
        self.daemon = True
        self.name = name or self.__class__.__name__

    def body(self):
        raise NotImplementedError('subclass responsibility')

    def on_crash(self, msg, *fmt, **kwargs):
        print(msg.format(*fmt), file=sys.stderr)
        exc_info = sys.exc_info()
        try:
            traceback.print_exception(exc_info[0], exc_info[1], exc_info[2],
                                      None, sys.stderr)
        finally:
            del(exc_info)

    def run(self):
        body = self.body
        shutdown_set = self._is_shutdown.is_set
        try:
            while not shutdown_set():
                try:
                    body()
                except Exception as exc:
                    try:
                        self.on_crash('{0!r} crashed: {1!r}', self.name, exc)
                        self._set_stopped()
                    finally:
                        os._exit(1)  # exiting by normal means won't work
        finally:
            self._set_stopped()

    def _set_stopped(self):
        try:
            self._is_stopped.set()
        except TypeError:  # pragma: no cover
            # we lost the race at interpreter shutdown,
            # so gc collected built-in modules.
            pass

    def stop(self):
        """Graceful shutdown."""
        self._is_shutdown.set()
        self._is_stopped.wait()
        if self.is_alive():
            self.join(THREAD_TIMEOUT_MAX)

try:
    from greenlet import getcurrent as get_ident
except ImportError:  # pragma: no cover
    try:
        from _thread import get_ident                   # noqa
    except ImportError:
        try:
            from thread import get_ident                # noqa
        except ImportError:  # pragma: no cover
            try:
                from _dummy_thread import get_ident     # noqa
            except ImportError:
                from dummy_thread import get_ident      # noqa


def release_local(local):
    """Releases the contents of the local for the current context.
    This makes it possible to use locals without a manager.

    Example::

        >>> loc = Local()
        >>> loc.foo = 42
        >>> release_local(loc)
        >>> hasattr(loc, 'foo')
        False

    With this function one can release :class:`Local` objects as well
    as :class:`StackLocal` objects.  However it is not possible to
    release data held by proxies that way, one always has to retain
    a reference to the underlying local object in order to be able
    to release it.

    .. versionadded:: 0.6.1
    """
    local.__release_local__()


class Local(object):
    __slots__ = ('__storage__', '__ident_func__')

    def __init__(self):
        object.__setattr__(self, '__storage__', {})
        object.__setattr__(self, '__ident_func__', get_ident)

    def __iter__(self):
        return items(self.__storage__)

    def __call__(self, proxy):
        """Create a proxy for a name."""
        return Proxy(self, proxy)

    def __release_local__(self):
        self.__storage__.pop(self.__ident_func__(), None)

    def __getattr__(self, name):
        try:
            return self.__storage__[self.__ident_func__()][name]
        except KeyError:
            raise AttributeError(name)

    def __setattr__(self, name, value):
        ident = self.__ident_func__()
        storage = self.__storage__
        try:
            storage[ident][name] = value
        except KeyError:
            storage[ident] = {name: value}

    def __delattr__(self, name):
        try:
            del self.__storage__[self.__ident_func__()][name]
        except KeyError:
            raise AttributeError(name)


class _LocalStack(object):
    """This class works similar to a :class:`Local` but keeps a stack
    of objects instead.  This is best explained with an example::

        >>> ls = LocalStack()
        >>> ls.push(42)
        >>> ls.top
        42
        >>> ls.push(23)
        >>> ls.top
        23
        >>> ls.pop()
        23
        >>> ls.top
        42

    They can be force released by using a :class:`LocalManager` or with
    the :func:`release_local` function but the correct way is to pop the
    item from the stack after using.  When the stack is empty it will
    no longer be bound to the current context (and as such released).

    By calling the stack without arguments it returns a proxy that
    resolves to the topmost item on the stack.

    """

    def __init__(self):
        self._local = Local()

    def __release_local__(self):
        self._local.__release_local__()

    def _get__ident_func__(self):
        return self._local.__ident_func__

    def _set__ident_func__(self, value):
        object.__setattr__(self._local, '__ident_func__', value)
    __ident_func__ = property(_get__ident_func__, _set__ident_func__)
    del _get__ident_func__, _set__ident_func__

    def __call__(self):
        def _lookup():
            rv = self.top
            if rv is None:
                raise RuntimeError('object unbound')
            return rv
        return Proxy(_lookup)

    def push(self, obj):
        """Pushes a new item to the stack"""
        rv = getattr(self._local, 'stack', None)
        if rv is None:
            self._local.stack = rv = []
        rv.append(obj)
        return rv

    def pop(self):
        """Removes the topmost item from the stack, will return the
        old value or `None` if the stack was already empty.
        """
        stack = getattr(self._local, 'stack', None)
        if stack is None:
            return None
        elif len(stack) == 1:
            release_local(self._local)
            return stack[-1]
        else:
            return stack.pop()

    def __len__(self):
        stack = getattr(self._local, 'stack', None)
        return len(stack) if stack else 0

    @property
    def stack(self):
        """get_current_worker_task uses this to find
        the original task that was executed by the worker."""
        stack = getattr(self._local, 'stack', None)
        if stack is not None:
            return stack
        return []

    @property
    def top(self):
        """The topmost item on the stack.  If the stack is empty,
        `None` is returned.
        """
        try:
            return self._local.stack[-1]
        except (AttributeError, IndexError):
            return None


class LocalManager(object):
    """Local objects cannot manage themselves. For that you need a local
    manager.  You can pass a local manager multiple locals or add them
    later by appending them to `manager.locals`.  Everytime the manager
    cleans up it, will clean up all the data left in the locals for this
    context.

    The `ident_func` parameter can be added to override the default ident
    function for the wrapped locals.

    """

    def __init__(self, locals=None, ident_func=None):
        if locals is None:
            self.locals = []
        elif isinstance(locals, Local):
            self.locals = [locals]
        else:
            self.locals = list(locals)
        if ident_func is not None:
            self.ident_func = ident_func
            for local in self.locals:
                object.__setattr__(local, '__ident_func__', ident_func)
        else:
            self.ident_func = get_ident

    def get_ident(self):
        """Return the context identifier the local objects use internally
        for this context.  You cannot override this method to change the
        behavior but use it to link other context local objects (such as
        SQLAlchemy's scoped sessions) to the Werkzeug locals."""
        return self.ident_func()

    def cleanup(self):
        """Manually clean up the data in the locals for this context.

        Call this at the end of the request or use `make_middleware()`.

        """
        for local in self.locals:
            release_local(local)

    def __repr__(self):
        return '<{0} storages: {1}>'.format(
            self.__class__.__name__, len(self.locals))


@contextmanager
def default_socket_timeout(timeout):
    prev = socket.getdefaulttimeout()
    socket.setdefaulttimeout(timeout)
    yield
    socket.setdefaulttimeout(prev)


class _FastLocalStack(threading.local):

    def __init__(self):
        self.stack = []
        self.push = self.stack.append
        self.pop = self.stack.pop

    @property
    def top(self):
        try:
            return self.stack[-1]
        except (AttributeError, IndexError):
            return None

    def __len__(self):
        return len(self.stack)

if USE_FAST_LOCALS:
    LocalStack = _FastLocalStack
else:
    # - See #706
    # since each thread has its own greenlet we can just use those as
    # identifiers for the context.  If greenlets are not available we
    # fall back to the  current thread ident.
    LocalStack = _LocalStack  # noqa<|MERGE_RESOLUTION|>--- conflicted
+++ resolved
@@ -23,22 +23,6 @@
 PY3 = sys.version_info[0] == 3
 NEW_EVENT = (sys.version_info[0] == 3) and (sys.version_info[1] >= 3)
 
-<<<<<<< HEAD
-=======
-_Thread = threading.Thread
-_Event = threading.Event if NEW_EVENT else threading._Event
-active_count = (getattr(threading, 'active_count', None) or
-                threading.activeCount)
-
-
-class Event(_Event):
-
-    if not hasattr(_Event, 'is_set'):     # pragma: no cover
-        is_set = _Event.isSet
-
-
-class Thread(_Thread):
->>>>>>> 3197bf3e
 
 class bgThread(threading.Thread):
 
