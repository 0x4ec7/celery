# -*- coding: utf-8 -*-
"""
    celery.canvas
    ~~~~~~~~~~~~~

    Composing task workflows.

    Documentation for these functions are in :mod:`celery`.
    You should not import from this module directly.

"""
from __future__ import absolute_import

from copy import deepcopy
from functools import partial as _partial
from operator import itemgetter
from itertools import chain as _chain

from kombu.utils import cached_property, fxrange, kwdict, reprcall, uuid

from celery import current_app
from celery.local import Proxy
from celery.result import AsyncResult, GroupResult
from celery.utils.functional import (
    maybe_list, is_list, regen,
    chunks as _chunks,
)
from celery.utils.text import truncate

Chord = Proxy(lambda: current_app.tasks['celery.chord'])


class _getitem_property(object):

    def __init__(self, key):
        self.key = key

    def __get__(self, obj, type=None):
        if obj is None:
            return type
        return obj.get(self.key)

    def __set__(self, obj, value):
        obj[self.key] = value


class Signature(dict):
    """Class that wraps the arguments and execution options
    for a single task invocation.

    Used as the parts in a :class:`group` or to safely
    pass tasks around as callbacks.

    :param task: Either a task class/instance, or the name of a task.
    :keyword args: Positional arguments to apply.
    :keyword kwargs: Keyword arguments to apply.
    :keyword options: Additional options to :meth:`Task.apply_async`.

    Note that if the first argument is a :class:`dict`, the other
    arguments will be ignored and the values in the dict will be used
    instead.

        >>> s = subtask('tasks.add', args=(2, 2))
        >>> subtask(s)
        {'task': 'tasks.add', args=(2, 2), kwargs={}, options={}}

    """
    TYPES = {}
    _type = None

    @classmethod
    def register_type(cls, subclass, name=None):
        cls.TYPES[name or subclass.__name__] = subclass
        return subclass

    @classmethod
    def from_dict(self, d):
        typ = d.get('subtask_type')
        if typ:
            return self.TYPES[typ].from_dict(kwdict(d))
        return Signature(d)

    def __init__(self, task=None, args=None, kwargs=None, options=None,
                 type=None, subtask_type=None, immutable=False, **ex):
        init = dict.__init__

        if isinstance(task, dict):
            return init(self, task)  # works like dict(d)

        # Also supports using task class/instance instead of string name.
        try:
            task_name = task.name
        except AttributeError:
            task_name = task
        else:
            self._type = task

        init(self,
             task=task_name, args=tuple(args or ()),
             kwargs=kwargs or {},
             options=dict(options or {}, **ex),
             subtask_type=subtask_type,
             immutable=immutable)

    def __call__(self, *partial_args, **partial_kwargs):
        return self.apply_async(partial_args, partial_kwargs)
    delay = __call__

    def apply(self, args=(), kwargs={}, **options):
        """Apply this task locally."""
        # For callbacks: extra args are prepended to the stored args.
        args, kwargs, options = self._merge(args, kwargs, options)
        return self.type.apply(args, kwargs, **options)

    def _merge(self, args=(), kwargs={}, options={}):
        if self.immutable:
            return self.args, self.kwargs, dict(self.options, **options)
        return (tuple(args) + tuple(self.args) if args else self.args,
                dict(self.kwargs, **kwargs) if kwargs else self.kwargs,
                dict(self.options, **options) if options else self.options)

    def clone(self, args=(), kwargs={}, **opts):
        # need to deepcopy options so origins links etc. is not modified.
        args, kwargs, opts = self._merge(args, kwargs, opts)
        s = Signature.from_dict({'task': self.task, 'args': tuple(args),
                                 'kwargs': kwargs, 'options': deepcopy(opts),
                                 'subtask_type': self.subtask_type,
                                 'immutable': self.immutable})
        s._type = self._type
        return s
    partial = clone

    def _freeze(self, _id=None):
        opts = self.options
        try:
            tid = opts['task_id']
        except KeyError:
            tid = opts['task_id'] = _id or uuid()
        return self.AsyncResult(tid)

    def replace(self, args=None, kwargs=None, options=None):
        s = self.clone()
        if args is not None:
            s.args = args
        if kwargs is not None:
            s.kwargs = kwargs
        if options is not None:
            s.options = options
        return s

    def set(self, immutable=None, **options):
        if immutable is not None:
            self.immutable = immutable
        self.options.update(options)
        return self

    def apply_async(self, args=(), kwargs={}, **options):
        # For callbacks: extra args are prepended to the stored args.
        args, kwargs, options = self._merge(args, kwargs, options)
        return self._apply_async(args, kwargs, **options)

    def append_to_list_option(self, key, value):
        items = self.options.setdefault(key, [])
        if value not in items:
            items.append(value)
        return value

    def link(self, callback):
        return self.append_to_list_option('link', callback)

    def link_error(self, errback):
        return self.append_to_list_option('link_error', errback)

    def flatten_links(self):
<<<<<<< HEAD
        return list(_chain.from_iterable(_chain([[self]],
                (link.flatten_links()
                    for link in maybe_list(self.options.get('link')) or []))))
=======
        return list(chain_from_iterable(_chain(
            [[self]],
            (link.flatten_links()
                for link in maybe_list(self.options.get('link')) or [])
        )))
>>>>>>> 24696876

    def __or__(self, other):
        if not isinstance(self, chain) and isinstance(other, chain):
            return chain((self,) + other.tasks)
        elif isinstance(other, chain):
            return chain(*self.tasks + other.tasks)
        elif isinstance(other, Signature):
            if isinstance(self, chain):
                return chain(*self.tasks + (other, ))
            return chain(self, other)
        return NotImplemented

    def __deepcopy__(self, memo):
        memo[id(self)] = self
        return dict(self)

    def __invert__(self):
        return self.apply_async().get()

    def __reduce__(self):
        # for serialization, the task type is lazily loaded,
        # and not stored in the dict itself.
        return subtask, (dict(self), )

    def reprcall(self, *args, **kwargs):
        args, kwargs, _ = self._merge(args, kwargs, {})
        return reprcall(self['task'], args, kwargs)

    def election(self):
        type = self.type
        app = type.app
        tid = self.options.get('task_id') or uuid()

        with app.producer_or_acquire(None) as P:
            props = type.backend.on_task_call(P, tid)
            app.control.election(tid, 'task', self.clone(task_id=tid, **props),
                                 connection=P.connection)
            return type.AsyncResult(tid)

    def __repr__(self):
        return self.reprcall()

    @cached_property
    def type(self):
        return self._type or current_app.tasks[self['task']]

    @cached_property
    def AsyncResult(self):
        try:
            return self.type.AsyncResult
        except KeyError:  # task not registered
            return AsyncResult

    @cached_property
    def _apply_async(self):
        try:
            return self.type.apply_async
        except KeyError:
            return _partial(current_app.send_task, self['task'])
    task = _getitem_property('task')
    args = _getitem_property('args')
    kwargs = _getitem_property('kwargs')
    options = _getitem_property('options')
    subtask_type = _getitem_property('subtask_type')
    immutable = _getitem_property('immutable')


class chain(Signature):

    def __init__(self, *tasks, **options):
        tasks = tasks[0] if len(tasks) == 1 and is_list(tasks[0]) else tasks
        Signature.__init__(
            self, 'celery.chain', (), {'tasks': tasks}, **options
        )
        self.tasks = tasks
        self.subtask_type = 'chain'

    def __call__(self, *args, **kwargs):
        return self.apply_async(args, kwargs)

    @classmethod
    def from_dict(self, d):
        tasks = d['kwargs']['tasks']
        if d['args'] and tasks:
            # partial args passed on to first task in chain (Issue #1057).
            tasks[0]['args'] = d['args'] + tasks[0]['args']
        return chain(*d['kwargs']['tasks'], **kwdict(d['options']))

    def __repr__(self):
        return ' | '.join(map(repr, self.tasks))
Signature.register_type(chain)


class _basemap(Signature):
    _task_name = None
    _unpack_args = itemgetter('task', 'it')

    def __init__(self, task, it, **options):
        Signature.__init__(
            self, self._task_name, (),
            {'task': task, 'it': regen(it)}, immutable=True, **options
        )

    def apply_async(self, args=(), kwargs={}, **opts):
        # need to evaluate generators
        task, it = self._unpack_args(self.kwargs)
        return self.type.apply_async(
            (), {'task': task, 'it': list(it)}, **opts
        )

    @classmethod
    def from_dict(self, d):
        return chunks(*self._unpack_args(d['kwargs']), **d['options'])


class xmap(_basemap):
    _task_name = 'celery.map'

    def __repr__(self):
        task, it = self._unpack_args(self.kwargs)
        return '[{0}(x) for x in {1}]'.format(task.task,
                                              truncate(repr(it), 100))
Signature.register_type(xmap)


class xstarmap(_basemap):
    _task_name = 'celery.starmap'

    def __repr__(self):
        task, it = self._unpack_args(self.kwargs)
        return '[{0}(*x) for x in {1}]'.format(task.task,
                                               truncate(repr(it), 100))
Signature.register_type(xstarmap)


class chunks(Signature):
    _unpack_args = itemgetter('task', 'it', 'n')

    def __init__(self, task, it, n, **options):
        Signature.__init__(
            self, 'celery.chunks', (),
            {'task': task, 'it': regen(it), 'n': n},
            immutable=True, **options
        )

    @classmethod
    def from_dict(self, d):
        return chunks(*self._unpack_args(d['kwargs']), **d['options'])

    def apply_async(self, args=(), kwargs={}, **opts):
        return self.group().apply_async(args, kwargs, **opts)

    def __call__(self, **options):
        return self.group()(**options)

    def group(self):
        # need to evaluate generators
        task, it, n = self._unpack_args(self.kwargs)
        return group(xstarmap(task, part) for part in _chunks(iter(it), n))

    @classmethod
    def apply_chunks(cls, task, it, n):
        return cls(task, it, n)()
Signature.register_type(chunks)


def _maybe_group(tasks):
    if isinstance(tasks, group):
        tasks = list(tasks.tasks)
    else:
        tasks = regen(tasks if is_list(tasks) else tasks)
    return tasks


class group(Signature):

    def __init__(self, *tasks, **options):
        if len(tasks) == 1:
            tasks = _maybe_group(tasks[0])
        Signature.__init__(
            self, 'celery.group', (), {'tasks': tasks}, **options
        )
        self.tasks, self.subtask_type = tasks, 'group'

    @classmethod
    def from_dict(self, d):
        tasks = d['kwargs']['tasks']
        if d['args'] and tasks:
            # partial args passed on to all tasks in the group (Issue #1057).
            for task in tasks:
                task['args'] = d['args'] + task['args']
        return group(tasks, **kwdict(d['options']))

    def __call__(self, *partial_args, **options):
<<<<<<< HEAD
        tasks, result, gid, args = self.type.prepare(options,
                    [Signature.clone(t) for t in self.tasks], partial_args)
=======
        tasks, result, gid, args = self.type.prepare(
            options, map(Signature.clone, self.tasks), partial_args,
        )
>>>>>>> 24696876
        return self.type(tasks, result, gid, args)

    def _freeze(self, _id=None):
        opts = self.options
        try:
            gid = opts['group']
        except KeyError:
            gid = opts['group'] = uuid()
        new_tasks, results = [], []
        for task in self.tasks:
            task = maybe_subtask(task).clone()
            results.append(task._freeze())
            new_tasks.append(task)
        self.tasks = self.kwargs['tasks'] = new_tasks
        return GroupResult(gid, results)

    def skew(self, start=1.0, stop=None, step=1.0):
        it = fxrange(start, stop, step, repeatlast=True)
        for task in self.tasks:
            task.set(countdown=next(it))
        return self

    def __iter__(self):
        return iter(self.tasks)

    def __repr__(self):
        return repr(self.tasks)
Signature.register_type(group)


class chord(Signature):
    Chord = Chord

    def __init__(self, header, body=None, task='celery.chord',
                 args=(), kwargs={}, **options):
        Signature.__init__(
            self, task, args,
            dict(kwargs, header=_maybe_group(header),
                 body=maybe_subtask(body)), **options
        )
        self.subtask_type = 'chord'

    @classmethod
    def from_dict(self, d):
        args, d['kwargs'] = self._unpack_args(**kwdict(d['kwargs']))
        return self(*args, **kwdict(d))

    @staticmethod
    def _unpack_args(header=None, body=None, **kwargs):
        # Python signatures are better at extracting keys from dicts
        # than manually popping things off.
        return (header, body), kwargs

    def __call__(self, body=None, **kwargs):
        _chord = self.Chord
        body = (body or self.kwargs['body']).clone()
        kwargs = dict(self.kwargs, body=body, **kwargs)
        if _chord.app.conf.CELERY_ALWAYS_EAGER:
            return self.apply((), kwargs)
        callback_id = body.options.setdefault('task_id', uuid())
        _chord(**kwargs)
        return _chord.AsyncResult(callback_id)

    def clone(self, *args, **kwargs):
        s = Signature.clone(self, *args, **kwargs)
        # need to make copy of body
        try:
            s.kwargs['body'] = s.kwargs['body'].clone()
        except (AttributeError, KeyError):
            pass
        return s

    def link(self, callback):
        self.body.link(callback)
        return callback

    def link_error(self, errback):
        self.body.link_error(errback)
        return errback

    def __repr__(self):
        if self.body:
            return self.body.reprcall(self.tasks)
        return '<chord without body: {0.tasks!r}>'.format(self)

    @property
    def tasks(self):
        return self.kwargs['header']

    @property
    def body(self):
        return self.kwargs.get('body')
Signature.register_type(chord)


def subtask(varies, *args, **kwargs):
    if not (args or kwargs) and isinstance(varies, dict):
        if isinstance(varies, Signature):
            return varies.clone()
        return Signature.from_dict(varies)
    return Signature(varies, *args, **kwargs)


def maybe_subtask(d):
    if d is not None and isinstance(d, dict) and not isinstance(d, Signature):
        return subtask(d)
    return d<|MERGE_RESOLUTION|>--- conflicted
+++ resolved
@@ -172,17 +172,11 @@
         return self.append_to_list_option('link_error', errback)
 
     def flatten_links(self):
-<<<<<<< HEAD
-        return list(_chain.from_iterable(_chain([[self]],
-                (link.flatten_links()
-                    for link in maybe_list(self.options.get('link')) or []))))
-=======
-        return list(chain_from_iterable(_chain(
+        return list(_chain.from_iterable(_chain(
             [[self]],
             (link.flatten_links()
                 for link in maybe_list(self.options.get('link')) or [])
         )))
->>>>>>> 24696876
 
     def __or__(self, other):
         if not isinstance(self, chain) and isinstance(other, chain):
@@ -377,14 +371,9 @@
         return group(tasks, **kwdict(d['options']))
 
     def __call__(self, *partial_args, **options):
-<<<<<<< HEAD
-        tasks, result, gid, args = self.type.prepare(options,
-                    [Signature.clone(t) for t in self.tasks], partial_args)
-=======
         tasks, result, gid, args = self.type.prepare(
-            options, map(Signature.clone, self.tasks), partial_args,
-        )
->>>>>>> 24696876
+            options, [Signature.clone(t) for t in self.tasks], partial_args,
+        )
         return self.type(tasks, result, gid, args)
 
     def _freeze(self, _id=None):
