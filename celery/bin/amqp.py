--- conflicted
+++ resolved
@@ -3,13 +3,7 @@
 
 .. program:: celery amqp
 """
-<<<<<<< HEAD
-import cmd
-=======
-from __future__ import absolute_import, print_function, unicode_literals
-
 import cmd as _cmd
->>>>>>> 9c83c3f9
 import sys
 import shlex
 import pprint
