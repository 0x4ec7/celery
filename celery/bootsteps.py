--- conflicted
+++ resolved
@@ -5,12 +5,7 @@
 from typing import Any, Callable, Mapping, Optional, Set, Sequence, Tuple
 
 from kombu.common import ignore_errors
-<<<<<<< HEAD
-from kombu.utils import symbol_by_name
-=======
-from kombu.utils.encoding import bytes_to_str
 from kombu.utils.imports import symbol_by_name
->>>>>>> de180b75
 
 from .utils.abstract import AbstractApp
 from .utils.graph import DependencyGraph, GraphFormatter
