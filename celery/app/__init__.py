--- conflicted
+++ resolved
@@ -15,16 +15,11 @@
 import os
 import threading
 
-<<<<<<< HEAD
 from functools import wraps
 from inspect import getargspec
 
 from ..utils import cached_property
 from ..utils.imports import instantiate
-=======
-from .. import registry
-from ..utils import cached_property, instantiate
->>>>>>> 6bde4b9e
 
 from . import annotations
 from . import base
@@ -177,24 +172,6 @@
         def inner_create_task_cls(**options):
 
             def _create_task_cls(fun):
-<<<<<<< HEAD
-                options["app"] = self
-                base = options.pop("base", None) or self.Task
-
-                @wraps(fun, assigned=("__module__", "__name__"))
-                def run(self, *args, **kwargs):
-                    return fun(*args, **kwargs)
-
-                # this was used previously for the magic kwargs.
-                # we leave it here in case someone depends on this.
-                run.argspec = getargspec(fun)
-
-                cls_dict = dict(options, run=run,
-                                __module__=fun.__module__,
-                                __doc__=fun.__doc__)
-                T = type(fun.__name__, (base, ), cls_dict)()
-                return self._tasks[T.name]  # global instance.
-=======
                 base = options.pop("base", None) or self.Task
 
                 T = type(fun.__name__, (base, ), dict({
@@ -203,8 +180,7 @@
                         "run": staticmethod(fun),
                         "__doc__": fun.__doc__,
                         "__module__": fun.__module__}, **options))()
-                return registry.tasks[T.name]  # global instance.
->>>>>>> 6bde4b9e
+                return self._tasks[T.name]  # global instance.
 
             return _create_task_cls
 
@@ -255,13 +231,7 @@
 default_loader = os.environ.get("CELERY_LOADER") or "default"
 
 #: Global fallback app instance.
-<<<<<<< HEAD
 default_app = App("default", loader=default_loader, set_as_current=False)
-=======
-default_app = App("default", loader=default_loader,
-                             set_as_current=False,
-                             accept_magic_kwargs=True)
->>>>>>> 6bde4b9e
 
 
 def current_app():
