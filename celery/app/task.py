# -*- coding: utf-8 -*-
"""
    celery.app.task
    ~~~~~~~~~~~~~~~

    Task Implementation: Task request context, and the base task class.

"""
from __future__ import absolute_import

import sys

from celery import current_app
from celery import states
from celery._state import get_current_worker_task, _task_stack
from celery.canvas import subtask
from celery.datastructures import ExceptionInfo
from celery.exceptions import MaxRetriesExceededError, RetryTaskError
from celery.five import class_property, items, with_metaclass
from celery.result import EagerResult
from celery.utils import gen_task_name, fun_takes_kwargs, uuid, maybe_reraise
from celery.utils.functional import mattrgetter, maybe_list
from celery.utils.imports import instantiate
from celery.utils.mail import ErrorMail

from .annotations import resolve_all as resolve_all_annotations
from .registry import _unpickle_task_v2

#: extracts attributes related to publishing a message from an object.
extract_exec_options = mattrgetter(
    'queue', 'routing_key', 'exchange',
    'immediate', 'mandatory', 'priority', 'expires',
    'serializer', 'delivery_mode', 'compression',
    'timeout', 'soft_timeout',
)


class Context(object):
    # Default context
    logfile = None
    loglevel = None
    hostname = None
    id = None
    args = None
    kwargs = None
    retries = 0
    eta = None
    expires = None
    is_eager = False
    delivery_info = None
    taskset = None   # compat alias to group
    group = None
    chord = None
    utc = None
    called_directly = True
    callbacks = None
    errbacks = None
    timeouts = None
    _children = None   # see property
    _protected = 0

    def __init__(self, *args, **kwargs):
        self.update(*args, **kwargs)

    def update(self, *args, **kwargs):
        self.__dict__.update(*args, **kwargs)

    def clear(self):
        self.__dict__.clear()

    def get(self, key, default=None):
        try:
            return getattr(self, key)
        except AttributeError:
            return default

    def __repr__(self):
        return '<Context: {0!r}>'.format(vars(self))

    @property
    def children(self):
        # children must be an empy list for every thread
        if self._children is None:
            self._children = []
        return self._children


class TaskType(type):
    """Meta class for tasks.

    Automatically registers the task in the task registry, except
    if the `abstract` attribute is set.

    If no `name` attribute is provided, then no name is automatically
    set to the name of the module it was defined in, and the class name.

    """

    def __new__(cls, name, bases, attrs):
        new = super(TaskType, cls).__new__
        task_module = attrs.get('__module__') or '__main__'

        # - Abstract class: abstract attribute should not be inherited.
        if attrs.pop('abstract', None) or not attrs.get('autoregister', True):
            return new(cls, name, bases, attrs)

        # The 'app' attribute is now a property, with the real app located
        # in the '_app' attribute.  Previously this was a regular attribute,
        # so we should support classes defining it.
        _app1, _app2 = attrs.pop('_app', None), attrs.pop('app', None)
        app = attrs['_app'] = _app1 or _app2 or current_app

        # - Automatically generate missing/empty name.
        task_name = attrs.get('name')
        if not task_name:
            attrs['name'] = task_name = gen_task_name(app, name, task_module)

        # - Create and register class.
        # Because of the way import happens (recursively)
        # we may or may not be the first time the task tries to register
        # with the framework.  There should only be one class for each task
        # name, so we always return the registered version.
        tasks = app._tasks
        if task_name not in tasks:
            tasks.register(new(cls, name, bases, attrs))
        instance = tasks[task_name]
        instance.bind(app)
        return instance.__class__

    def __repr__(cls):
        if cls._app:
            return '<class {0.__name__} of {0._app}>'.format(cls)
        if cls.__v2_compat__:
            return '<unbound {0.__name__} (v2 compatible)>'.format(cls)
        return '<unbound {0.__name__}>'.format(cls)


@with_metaclass(TaskType)
class Task(object):
    """Task base class.

    When called tasks apply the :meth:`run` method.  This method must
    be defined by all tasks (that is unless the :meth:`__call__` method
    is overridden).

    """
    __trace__ = None
    __v2_compat__ = False  # set by old base in celery.task.base

    ErrorMail = ErrorMail
    MaxRetriesExceededError = MaxRetriesExceededError

    #: Execution strategy used, or the qualified name of one.
    Strategy = 'celery.worker.strategy:default'

    #: This is the instance bound to if the task is a method of a class.
    __self__ = None

    #: The application instance associated with this task class.
    _app = None

    #: Name of the task.
    name = None

    #: If :const:`True` the task is an abstract base class.
    abstract = True

    #: If disabled the worker will not forward magic keyword arguments.
    #: Deprecated and scheduled for removal in v4.0.
    accept_magic_kwargs = False

    #: Maximum number of retries before giving up.  If set to :const:`None`,
    #: it will **never** stop retrying.
    max_retries = 3

    #: Default time in seconds before a retry of the task should be
    #: executed.  3 minutes by default.
    default_retry_delay = 3 * 60

    #: Rate limit for this task type.  Examples: :const:`None` (no rate
    #: limit), `'100/s'` (hundred tasks a second), `'100/m'` (hundred tasks
    #: a minute),`'100/h'` (hundred tasks an hour)
    rate_limit = None

    #: If enabled the worker will not store task state and return values
    #: for this task.  Defaults to the :setting:`CELERY_IGNORE_RESULT`
    #: setting.
    ignore_result = None

    #: When enabled errors will be stored even if the task is otherwise
    #: configured to ignore results.
    store_errors_even_if_ignored = None

    #: If enabled an email will be sent to :setting:`ADMINS` whenever a task
    #: of this type fails.
    send_error_emails = None

    #: The name of a serializer that are registered with
    #: :mod:`kombu.serialization.registry`.  Default is `'pickle'`.
    serializer = None

    #: Hard time limit.
    #: Defaults to the :setting:`CELERY_TASK_TIME_LIMIT` setting.
    time_limit = None

    #: Soft time limit.
    #: Defaults to the :setting:`CELERY_TASK_SOFT_TIME_LIMIT` setting.
    soft_time_limit = None

    #: The result store backend used for this task.
    backend = None

    #: If disabled this task won't be registered automatically.
    autoregister = True

    #: If enabled the task will report its status as 'started' when the task
    #: is executed by a worker.  Disabled by default as the normal behaviour
    #: is to not report that level of granularity.  Tasks are either pending,
    #: finished, or waiting to be retried.
    #:
    #: Having a 'started' status can be useful for when there are long
    #: running tasks and there is a need to report which task is currently
    #: running.
    #:
    #: The application default can be overridden using the
    #: :setting:`CELERY_TRACK_STARTED` setting.
    track_started = None

    #: When enabled messages for this task will be acknowledged **after**
    #: the task has been executed, and not *just before* which is the
    #: default behavior.
    #:
    #: Please note that this means the task may be executed twice if the
    #: worker crashes mid execution (which may be acceptable for some
    #: applications).
    #:
    #: The application default can be overridden with the
    #: :setting:`CELERY_ACKS_LATE` setting.
    acks_late = None

    #: Default task expiry time.
    expires = None

    #: Some may expect a request to exist even if the task has not been
    #: called.  This should probably be deprecated.
    _default_request = None

    __bound__ = False

    from_config = (
        ('send_error_emails', 'CELERY_SEND_TASK_ERROR_EMAILS'),
        ('serializer', 'CELERY_TASK_SERIALIZER'),
        ('rate_limit', 'CELERY_DEFAULT_RATE_LIMIT'),
        ('track_started', 'CELERY_TRACK_STARTED'),
        ('acks_late', 'CELERY_ACKS_LATE'),
        ('ignore_result', 'CELERY_IGNORE_RESULT'),
        ('store_errors_even_if_ignored',
            'CELERY_STORE_ERRORS_EVEN_IF_IGNORED'),
    )

    __bound__ = False

    # - Tasks are lazily bound, so that configuration is not set
    # - until the task is actually used

    @classmethod
    def bind(self, app):
        was_bound, self.__bound__ = self.__bound__, True
        self._app = app
        conf = app.conf

        for attr_name, config_name in self.from_config:
            if getattr(self, attr_name, None) is None:
                setattr(self, attr_name, conf[config_name])
        if self.accept_magic_kwargs is None:
            self.accept_magic_kwargs = app.accept_magic_kwargs
        if self.backend is None:
            self.backend = app.backend

        # decorate with annotations from config.
        if not was_bound:
            self.annotate()

            from celery.utils.threads import LocalStack
            self.request_stack = LocalStack()

        # PeriodicTask uses this to add itself to the PeriodicTask schedule.
        self.on_bound(app)

        return app

    @classmethod
    def on_bound(self, app):
        """This method can be defined to do additional actions when the
        task class is bound to an app."""
        pass

    @classmethod
    def _get_app(self):
        if not self.__bound__ or self._app is None:
            # The app property's __set__  method is not called
            # if Task.app is set (on the class), so must bind on use.
            self.bind(current_app)
        return self._app
    app = class_property(_get_app, bind)

    @classmethod
    def annotate(self):
        for d in resolve_all_annotations(self.app.annotations, self):
            for key, value in items(d):
                if key.startswith('@'):
                    self.add_around(key[1:], value)
                else:
                    setattr(self, key, value)

    @classmethod
    def add_around(self, attr, around):
        orig = getattr(self, attr)
        if getattr(orig, '__wrapped__', None):
            orig = orig.__wrapped__
        meth = around(orig)
        meth.__wrapped__ = orig
        setattr(self, attr, meth)

    def __call__(self, *args, **kwargs):
        _task_stack.push(self)
        self.push_request()
        try:
            # add self if this is a bound task
            if self.__self__ is not None:
                return self.run(self.__self__, *args, **kwargs)
            return self.run(*args, **kwargs)
        finally:
            self.pop_request()
            _task_stack.pop()

    def __reduce__(self):
        # - tasks are pickled into the name of the task only, and the reciever
        # - simply grabs it from the local registry.
        # - in later versions the module of the task is also included,
        # - and the receiving side tries to import that module so that
        # - it will work even if the task has not been registered.
        mod = type(self).__module__
        mod = mod if mod and mod in sys.modules else None
        return (_unpickle_task_v2, (self.name, mod), None)

    def run(self, *args, **kwargs):
        """The body of the task executed by workers."""
        raise NotImplementedError('Tasks must define the run method.')

    def start_strategy(self, app, consumer):
        return instantiate(self.Strategy, self, app, consumer)

    def delay(self, *args, **kwargs):
        """Star argument version of :meth:`apply_async`.

        Does not support the extra options enabled by :meth:`apply_async`.

        :param \*args: positional arguments passed on to the task.
        :param \*\*kwargs: keyword arguments passed on to the task.

        :returns :class:`celery.result.AsyncResult`:

        """
        return self.apply_async(args, kwargs)

    def apply_async(self, args=None, kwargs=None,
                    task_id=None, producer=None, connection=None, router=None,
                    link=None, link_error=None, publisher=None,
                    add_to_parent=True, **options):
        """Apply tasks asynchronously by sending a message.

        :keyword args: The positional arguments to pass on to the
                       task (a :class:`list` or :class:`tuple`).

        :keyword kwargs: The keyword arguments to pass on to the
                         task (a :class:`dict`)

        :keyword countdown: Number of seconds into the future that the
                            task should execute. Defaults to immediate
                            execution (do not confuse with the
                            `immediate` flag, as they are unrelated).

        :keyword eta: A :class:`~datetime.datetime` object describing
                      the absolute time and date of when the task should
                      be executed.  May not be specified if `countdown`
                      is also supplied.  (Do not confuse this with the
                      `immediate` flag, as they are unrelated).

        :keyword expires: Either a :class:`int`, describing the number of
                          seconds, or a :class:`~datetime.datetime` object
                          that describes the absolute time and date of when
                          the task should expire.  The task will not be
                          executed after the expiration time.

        :keyword connection: Re-use existing broker connection instead
                             of establishing a new one.

        :keyword retry: If enabled sending of the task message will be retried
                        in the event of connection loss or failure.  Default
                        is taken from the :setting:`CELERY_TASK_PUBLISH_RETRY`
                        setting.  Note you need to handle the
                        producer/connection manually for this to work.

        :keyword retry_policy:  Override the retry policy used.  See the
                                :setting:`CELERY_TASK_PUBLISH_RETRY` setting.

        :keyword routing_key: Custom routing key used to route the task to a
                              worker server. If in combination with a
                              ``queue`` argument only used to specify custom
                              routing keys to topic exchanges.

        :keyword queue: The queue to route the task to.  This must be a key
                        present in :setting:`CELERY_QUEUES`, or
                        :setting:`CELERY_CREATE_MISSING_QUEUES` must be
                        enabled.  See :ref:`guide-routing` for more
                        information.

        :keyword exchange: Named custom exchange to send the task to.
                           Usually not used in combination with the ``queue``
                           argument.

        :keyword priority: The task priority, a number between 0 and 9.
                           Defaults to the :attr:`priority` attribute.

        :keyword serializer: A string identifying the default
                             serialization method to use.  Can be `pickle`,
                             `json`, `yaml`, `msgpack` or any custom
                             serialization method that has been registered
                             with :mod:`kombu.serialization.registry`.
                             Defaults to the :attr:`serializer` attribute.

        :keyword compression: A string identifying the compression method
                              to use.  Can be one of ``zlib``, ``bzip2``,
                              or any custom compression methods registered with
                              :func:`kombu.compression.register`. Defaults to
                              the :setting:`CELERY_MESSAGE_COMPRESSION`
                              setting.
        :keyword link: A single, or a list of subtasks to apply if the
                       task exits successfully.
        :keyword link_error: A single, or a list of subtasks to apply
                      if an error occurs while executing the task.

        :keyword producer: :class:~@amqp.TaskProducer` instance to use.
        :keyword add_to_parent: If set to True (default) and the task
            is applied while executing another task, then the result
            will be appended to the parent tasks ``request.children``
            attribute.
        :keyword publisher: Deprecated alias to ``producer``.

        Also supports all keyword arguments supported by
        :meth:`kombu.Producer.publish`.

        .. note::
            If the :setting:`CELERY_ALWAYS_EAGER` setting is set, it will
            be replaced by a local :func:`apply` call instead.

        """
        task_id = task_id or uuid()
        producer = producer or publisher
        app = self._get_app()
        router = router or self.app.amqp.router
        conf = app.conf

        # add 'self' if this is a bound method.
        if self.__self__ is not None:
            args = (self.__self__, ) + tuple(args)

        if conf.CELERY_ALWAYS_EAGER:
            return self.apply(args, kwargs, task_id=task_id, **options)
        options = dict(extract_exec_options(self), **options)
        options = router.route(options, self.name, args, kwargs)

        if connection:
            producer = app.amqp.TaskProducer(connection)
        with app.producer_or_acquire(producer) as P:
            extra_properties = self.backend.on_task_call(P, task_id)
            task_id = P.publish_task(self.name, args, kwargs,
                                     task_id=task_id,
                                     callbacks=maybe_list(link),
                                     errbacks=maybe_list(link_error),
                                     **dict(options, **extra_properties))
        result = self.AsyncResult(task_id)
        if add_to_parent:
            parent = get_current_worker_task()
            if parent:
                parent.request.children.append(result)
        return result

    def subtask_from_request(self, request=None, args=None, kwargs=None,
                             **extra_options):

        request = self.request if request is None else request
        args = request.args if args is None else args
        kwargs = request.kwargs if kwargs is None else kwargs
        options = dict({
            'task_id': request.id,
            'link': request.callbacks,
            'link_error': request.errbacks,
            'group_id': request.taskset,
            'chord': request.chord,
            'timeouts': request.timeouts,
        }, **request.delivery_info or {})
        return self.subtask(args, kwargs, options, type=self, **extra_options)

    def retry(self, args=None, kwargs=None, exc=None, throw=True,
              eta=None, countdown=None, max_retries=None, **options):
        """Retry the task.

        :param args: Positional arguments to retry with.
        :param kwargs: Keyword arguments to retry with.
        :keyword exc: Optional exception to raise instead of
                      :exc:`~celery.exceptions.MaxRetriesExceededError`
                      when the max restart limit has been exceeded.
        :keyword countdown: Time in seconds to delay the retry for.
        :keyword eta: Explicit time and date to run the retry at
                      (must be a :class:`~datetime.datetime` instance).
        :keyword max_retries: If set, overrides the default retry limit.
        :keyword timeout: If set, overrides the default timeout.
        :keyword soft_timeout: If set, overrides the default soft timeout.
        :keyword \*\*options: Any extra options to pass on to
                              meth:`apply_async`.
        :keyword throw: If this is :const:`False`, do not raise the
                        :exc:`~celery.exceptions.RetryTaskError` exception,
                        that tells the worker to mark the task as being
                        retried.  Note that this means the task will be
                        marked as failed if the task raises an exception,
                        or successful if it returns.

        :raises celery.exceptions.RetryTaskError: To tell the worker that
            the task has been re-sent for retry. This always happens,
            unless the `throw` keyword argument has been explicitly set
            to :const:`False`, and is considered normal operation.

        **Example**

        .. code-block:: python

            >>> @task()
            >>> def tweet(auth, message):
            ...     twitter = Twitter(oauth=auth)
            ...     try:
            ...         twitter.post_status_update(message)
            ...     except twitter.FailWhale as exc:
            ...         # Retry in 5 minutes.
            ...         raise tweet.retry(countdown=60 * 5, exc=exc)

        Although the task will never return above as `retry` raises an
        exception to notify the worker, we use `return` in front of the retry
        to convey that the rest of the block will not be executed.

        """
        request = self.request
        retries = request.retries + 1
        max_retries = self.max_retries if max_retries is None else max_retries

        # Not in worker or emulated by (apply/always_eager),
        # so just raise the original exception.
        if request.called_directly:
            maybe_reraise()  # raise orig stack if PyErr_Occurred
            raise exc or RetryTaskError('Task can be retried', None)

        if not eta and countdown is None:
            countdown = self.default_retry_delay

        S = self.subtask_from_request(
            request, args, kwargs,
            countdown=countdown, eta=eta, retries=retries,
            **options
        )

        if max_retries is not None and retries > max_retries:
            if exc:
                maybe_reraise()
            raise self.MaxRetriesExceededError(
                "Can't retry {0}[{1}] args:{2} kwargs:{3}".format(
                    self.name, request.id, S.args, S.kwargs))

        # If task was executed eagerly using apply(),
        # then the retry must also be executed eagerly.
        S.apply().get() if request.is_eager else S.apply_async()
        ret = RetryTaskError(exc=exc, when=eta or countdown)
        if throw:
            raise ret
        return ret

    def apply(self, args=None, kwargs=None, **options):
        """Execute this task locally, by blocking until the task returns.

        :param args: positional arguments passed on to the task.
        :param kwargs: keyword arguments passed on to the task.
        :keyword throw: Re-raise task exceptions.  Defaults to
                        the :setting:`CELERY_EAGER_PROPAGATES_EXCEPTIONS`
                        setting.

        :rtype :class:`celery.result.EagerResult`:

        """
        # trace imports Task, so need to import inline.
        from celery.task.trace import eager_trace_task

        app = self._get_app()
        args = args or ()
        # add 'self' if this is a bound method.
        if self.__self__ is not None:
            args = (self.__self__, ) + tuple(args)
        kwargs = kwargs or {}
        task_id = options.get('task_id') or uuid()
        retries = options.get('retries', 0)
        throw = app.either('CELERY_EAGER_PROPAGATES_EXCEPTIONS',
                           options.pop('throw', None))

        # Make sure we get the task instance, not class.
        task = app._tasks[self.name]

        request = {'id': task_id,
                   'retries': retries,
                   'is_eager': True,
                   'logfile': options.get('logfile'),
                   'loglevel': options.get('loglevel', 0),
                   'delivery_info': {'is_eager': True}}
        if self.accept_magic_kwargs:
            default_kwargs = {'task_name': task.name,
                              'task_id': task_id,
                              'task_retries': retries,
                              'task_is_eager': True,
                              'logfile': options.get('logfile'),
                              'loglevel': options.get('loglevel', 0),
                              'delivery_info': {'is_eager': True}}
            supported_keys = fun_takes_kwargs(task.run, default_kwargs)
            extend_with = dict((key, val)
                               for key, val in items(default_kwargs)
                               if key in supported_keys)
            kwargs.update(extend_with)

        tb = None
        retval, info = eager_trace_task(task, task_id, args, kwargs,
                                        request=request, propagate=throw)
        if isinstance(retval, ExceptionInfo):
            retval, tb = retval.exception, retval.traceback
        state = states.SUCCESS if info is None else info.state
        return EagerResult(task_id, retval, state, traceback=tb)

    def AsyncResult(self, task_id, **kwargs):
        """Get AsyncResult instance for this kind of task.

        :param task_id: Task id to get result for.

        """
        return self._get_app().AsyncResult(task_id, backend=self.backend,
                                           task_name=self.name, **kwargs)

    def subtask(self, args=None, *starargs, **starkwargs):
        """Returns :class:`~celery.subtask` object for
        this task, wrapping arguments and execution options
        for a single task invocation."""
        return subtask(self, args, *starargs, **starkwargs)

    def s(self, *args, **kwargs):
        """``.s(*a, **k) -> .subtask(a, k)``"""
        return self.subtask(args, kwargs)

    def si(self, *args, **kwargs):
        """``.si(*a, **k) -> .subtask(a, k, immutable=True)``"""
        return self.subtask(args, kwargs, immutable=True)

    def chunks(self, it, n):
        """Creates a :class:`~celery.canvas.chunks` task for this task."""
        from celery import chunks
        return chunks(self.s(), it, n)

    def map(self, it):
        """Creates a :class:`~celery.canvas.xmap` task from ``it``."""
        from celery import xmap
        return xmap(self.s(), it)

    def starmap(self, it):
        """Creates a :class:`~celery.canvas.xstarmap` task from ``it``."""
        from celery import xstarmap
        return xstarmap(self.s(), it)

    def update_state(self, task_id=None, state=None, meta=None):
        """Update task state.

        :keyword task_id: Id of the task to update, defaults to the
                          id of the current task
        :keyword state: New state (:class:`str`).
        :keyword meta: State metadata (:class:`dict`).



        """
        if task_id is None:
            task_id = self.request.id
        self.backend.store_result(task_id, meta, state)

    def on_success(self, retval, task_id, args, kwargs):
        """Success handler.

        Run by the worker if the task executes successfully.

        :param retval: The return value of the task.
        :param task_id: Unique id of the executed task.
        :param args: Original arguments for the executed task.
        :param kwargs: Original keyword arguments for the executed task.

        The return value of this handler is ignored.

        """
        pass

    def on_retry(self, exc, task_id, args, kwargs, einfo):
        """Retry handler.

        This is run by the worker when the task is to be retried.

        :param exc: The exception sent to :meth:`retry`.
        :param task_id: Unique id of the retried task.
        :param args: Original arguments for the retried task.
        :param kwargs: Original keyword arguments for the retried task.

        :keyword einfo: :class:`~celery.datastructures.ExceptionInfo`
                        instance, containing the traceback.

        The return value of this handler is ignored.

        """
        pass

    def on_failure(self, exc, task_id, args, kwargs, einfo):
        """Error handler.

        This is run by the worker when the task fails.

        :param exc: The exception raised by the task.
        :param task_id: Unique id of the failed task.
        :param args: Original arguments for the task that failed.
        :param kwargs: Original keyword arguments for the task
                       that failed.

        :keyword einfo: :class:`~celery.datastructures.ExceptionInfo`
                        instance, containing the traceback.

        The return value of this handler is ignored.

        """
        pass

    def after_return(self, status, retval, task_id, args, kwargs, einfo):
        """Handler called after the task returns.

        :param status: Current task state.
        :param retval: Task return value/exception.
        :param task_id: Unique id of the task.
        :param args: Original arguments for the task that failed.
        :param kwargs: Original keyword arguments for the task
                       that failed.

        :keyword einfo: :class:`~celery.datastructures.ExceptionInfo`
                        instance, containing the traceback (if any).

        The return value of this handler is ignored.

        """
        pass

    def send_error_email(self, context, exc, **kwargs):
        if self.send_error_emails and \
                not getattr(self, 'disable_error_emails', None):
            self.ErrorMail(self, **kwargs).send(context, exc)

    def execute(self, request, pool, loglevel, logfile, **kwargs):
        """The method the worker calls to execute the task.

        :param request: A :class:`~celery.worker.job.Request`.
        :param pool: A task pool.
        :param loglevel: Current loglevel.
        :param logfile: Name of the currently used logfile.

        :keyword consumer: The :class:`~celery.worker.consumer.Consumer`.

        """
        request.execute_using_pool(pool, loglevel, logfile)

    def push_request(self, *args, **kwargs):
        self.request_stack.push(Context(*args, **kwargs))

    def pop_request(self):
        self.request_stack.pop()

    def __repr__(self):
        """`repr(task)`"""
<<<<<<< HEAD
        return '<@task: {0.name}>'.format(self)
=======
        if self.__self__:
            return '<bound task %s of %r>' % (self.name, self.__self__)
        return '<@task: %s>' % (self.name, )
>>>>>>> f4bb56fe

    def _get_request(self):
        """Get current request object."""
        req = self.request_stack.top
        if req is None:
            # task was not called, but some may still expect a request
            # to be there, perhaps that should be deprecated.
            if self._default_request is None:
                self._default_request = Context()
            return self._default_request
        return req
    request = property(_get_request)

    @property
    def __name__(self):
        return self.__class__.__name__
BaseTask = Task  # compat alias<|MERGE_RESOLUTION|>--- conflicted
+++ resolved
@@ -790,13 +790,9 @@
 
     def __repr__(self):
         """`repr(task)`"""
-<<<<<<< HEAD
+        if self.__self__:
+            return '<bound task {0.name} of {0.__self__}>'.format(self)
         return '<@task: {0.name}>'.format(self)
-=======
-        if self.__self__:
-            return '<bound task %s of %r>' % (self.name, self.__self__)
-        return '<@task: %s>' % (self.name, )
->>>>>>> f4bb56fe
 
     def _get_request(self):
         """Get current request object."""
