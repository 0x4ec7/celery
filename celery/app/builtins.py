--- conflicted
+++ resolved
@@ -276,13 +276,8 @@
             prepare_member = self._prepare_member
 
             # - convert back to group if serialized
-<<<<<<< HEAD
-            if not isinstance(header, group):
-                header = group([maybe_subtask(t) for t in  header])
-=======
             tasks = header.tasks if isinstance(header, group) else header
-            header = group(maybe_subtask(s).clone() for s in tasks)
->>>>>>> 7044d562
+            header = group([maybe_subtask(s).clone() for s in tasks])
             # - eager applies the group inline
             if eager:
                 return header.apply(args=partial_args, task_id=group_id)
