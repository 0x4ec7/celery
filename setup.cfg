[nosetests]
where = celery/tests
cover3-branch = 1
cover3-html = 1
cover3-package = celery
cover3-exclude = celery.utils.debug,celery.tests.*

[build_sphinx]
source-dir = docs/
build-dir = docs/.build
all_files = 1

[upload_sphinx]
upload-dir = docs/.build/html

[bdist_rpm]
requires = uuid
           importlib
<<<<<<< HEAD
           billiard >= 2.7.3.12
           python-dateutil >= 2.1
           kombu >= 2.4.0
=======
           billiard>=2.7.3.12
           python-dateutil >= 1.5
           kombu >= 2.4.2
>>>>>>> 9ead0dc7
           ordereddict<|MERGE_RESOLUTION|>--- conflicted
+++ resolved
@@ -16,13 +16,7 @@
 [bdist_rpm]
 requires = uuid
            importlib
-<<<<<<< HEAD
            billiard >= 2.7.3.12
            python-dateutil >= 2.1
-           kombu >= 2.4.0
-=======
-           billiard>=2.7.3.12
-           python-dateutil >= 1.5
            kombu >= 2.4.2
->>>>>>> 9ead0dc7
            ordereddict